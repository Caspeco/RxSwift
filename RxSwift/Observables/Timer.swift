--- conflicted
+++ resolved
@@ -18,9 +18,10 @@
      */
     public static func interval(_ period: RxTimeInterval, scheduler: SchedulerType)
         -> Observable<E> {
-        return Timer(dueTime: period,
-                     period: period,
-                     scheduler: scheduler
+        return Timer(
+            dueTime: period,
+            period: period,
+            scheduler: scheduler
         )
     }
 }
@@ -46,30 +47,22 @@
     }
 }
 
-<<<<<<< HEAD
-final private class TimerSink<O: ObserverType>: Sink<O> where O.E: RxAbstractInteger {
-=======
 import Foundation
 
-final fileprivate class TimerSink<O: ObserverType> : Sink<O> where O.E : RxAbstractInteger  {
->>>>>>> e9d711b0
+final private class TimerSink<O: ObserverType> : Sink<O> where O.E : RxAbstractInteger  {
     typealias Parent = Timer<O.E>
-    
+
     private let _parent: Parent
     private let _lock = RecursiveLock()
-    
+
     init(parent: Parent, observer: O, cancel: Cancelable) {
         self._parent = parent
         super.init(observer: observer, cancel: cancel)
     }
-    
+
     func run() -> Disposable {
-<<<<<<< HEAD
         return self._parent._scheduler.schedulePeriodic(0 as O.E, startAfter: self._parent._dueTime, period: self._parent._period!) { state in
-=======
-        return _parent._scheduler.schedulePeriodic(0 as O.E, startAfter: _parent._dueTime, period: _parent._period!) { state in
             self._lock.lock(); defer { self._lock.unlock() }
->>>>>>> e9d711b0
             self.forwardOn(.next(state))
             return state &+ 1
         }
@@ -78,14 +71,14 @@
 
 final private class TimerOneOffSink<O: ObserverType>: Sink<O> where O.E: RxAbstractInteger {
     typealias Parent = Timer<O.E>
-    
+
     private let _parent: Parent
-    
+
     init(parent: Parent, observer: O, cancel: Cancelable) {
         self._parent = parent
         super.init(observer: observer, cancel: cancel)
     }
-    
+
     func run() -> Disposable {
         return self._parent._scheduler.scheduleRelative(self, dueTime: self._parent._dueTime) { [unowned self] _ -> Disposable in
             self.forwardOn(.next(0))
@@ -101,13 +94,13 @@
     fileprivate let _scheduler: SchedulerType
     fileprivate let _dueTime: RxTimeInterval
     fileprivate let _period: RxTimeInterval?
-    
+
     init(dueTime: RxTimeInterval, period: RxTimeInterval?, scheduler: SchedulerType) {
         self._scheduler = scheduler
         self._dueTime = dueTime
         self._period = period
     }
-    
+
     override func run<O: ObserverType>(_ observer: O, cancel: Cancelable) -> (sink: Disposable, subscription: Disposable) where O.E == E {
         if self._period != nil {
             let sink = TimerSink(parent: self, observer: observer, cancel: cancel)
