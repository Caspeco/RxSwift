//
//  Create.swift
//  RxSwift
//
//  Created by Krunoslav Zaher on 2/8/15.
//  Copyright © 2015 Krunoslav Zaher. All rights reserved.
//

extension ObservableType {
    // MARK: create

    /**
     Creates an observable sequence from a specified subscribe method implementation.

     - seealso: [create operator on reactivex.io](http://reactivex.io/documentation/operators/create.html)

     - parameter subscribe: Implementation of the resulting observable sequence's `subscribe` method.
     - returns: The observable sequence with the specified implementation for the `subscribe` method.
     */
    public static func create(_ subscribe: @escaping (AnyObserver<E>) -> Disposable) -> Observable<E> {
        return AnonymousObservable(subscribe)
    }
}

final private class AnonymousObservableSink<O: ObserverType>: Sink<O>, ObserverType {
    typealias E = O.E
    typealias Parent = AnonymousObservable<E>

    // state
    private var _isStopped = AtomicInt(0)

    #if DEBUG
        fileprivate let _synchronizationTracker = SynchronizationTracker()
    #endif

    override init(observer: O, cancel: Cancelable) {
        super.init(observer: observer, cancel: cancel)
    }

    func on(_ event: Event<E>) {
        #if DEBUG
            self._synchronizationTracker.register(synchronizationErrorMessage: .default)
            defer { self._synchronizationTracker.unregister() }
        #endif
        switch event {
        case .next:
<<<<<<< HEAD
            if self._isStopped.load() == 1 {
=======
            if load(&_isStopped) == 1 {
>>>>>>> e9d711b0
                return
            }
            self.forwardOn(event)
        case .error, .completed:
<<<<<<< HEAD
            if self._isStopped.fetchOr(1) == 0 {
                self.forwardOn(event)
                self.dispose()
=======
            if fetchOr(&_isStopped, 1) == 0 {
                forwardOn(event)
                dispose()
>>>>>>> e9d711b0
            }
        }
    }

    func run(_ parent: Parent) -> Disposable {
        return parent._subscribeHandler(AnyObserver(self))
    }
}

final private class AnonymousObservable<Element>: Producer<Element> {
    typealias SubscribeHandler = (AnyObserver<Element>) -> Disposable

    let _subscribeHandler: SubscribeHandler

    init(_ subscribeHandler: @escaping SubscribeHandler) {
        self._subscribeHandler = subscribeHandler
    }

    override func run<O : ObserverType>(_ observer: O, cancel: Cancelable) -> (sink: Disposable, subscription: Disposable) where O.E == Element {
        let sink = AnonymousObservableSink(observer: observer, cancel: cancel)
        let subscription = sink.run(self)
        return (sink: sink, subscription: subscription)
    }
}<|MERGE_RESOLUTION|>--- conflicted
+++ resolved
@@ -44,24 +44,14 @@
         #endif
         switch event {
         case .next:
-<<<<<<< HEAD
-            if self._isStopped.load() == 1 {
-=======
-            if load(&_isStopped) == 1 {
->>>>>>> e9d711b0
+            if load(&self._isStopped) == 1 {
                 return
             }
             self.forwardOn(event)
         case .error, .completed:
-<<<<<<< HEAD
-            if self._isStopped.fetchOr(1) == 0 {
+            if fetchOr(&self._isStopped, 1) == 0 {
                 self.forwardOn(event)
                 self.dispose()
-=======
-            if fetchOr(&_isStopped, 1) == 0 {
-                forwardOn(event)
-                dispose()
->>>>>>> e9d711b0
             }
         }
     }
