--- conflicted
+++ resolved
@@ -17,11 +17,7 @@
 
     /// - returns: Was resource disposed.
     var isDisposed: Bool {
-<<<<<<< HEAD
-        return self._isDisposed.isFlagSet(1)
-=======
-        return isFlagSet(&_isDisposed, 1)
->>>>>>> e9d711b0
+        return isFlagSet(&self._isDisposed, 1)
     }
 
     /// Constructs new binary disposable from two disposables.
@@ -38,28 +34,20 @@
     ///
     /// After invoking disposal action, disposal action will be dereferenced.
     func dispose() {
-<<<<<<< HEAD
-        if self._isDisposed.fetchOr(1) == 0 {
+        if fetchOr(&self._isDisposed, 1) == 0 {
             self._disposable1?.dispose()
             self._disposable2?.dispose()
             self._disposable1 = nil
             self._disposable2 = nil
-=======
-        if fetchOr(&_isDisposed, 1) == 0 {
-            _disposable1?.dispose()
-            _disposable2?.dispose()
-            _disposable1 = nil
-            _disposable2 = nil
->>>>>>> e9d711b0
         }
     }
 }
 
 extension Disposables {
-    
+
     /// Creates a disposable with the given disposables.
     public static func create(_ disposable1: Disposable, _ disposable2: Disposable) -> Cancelable {
         return BinaryDisposable(disposable1, disposable2)
     }
-    
+
 }