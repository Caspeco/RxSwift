--- conflicted
+++ resolved
@@ -45,22 +45,14 @@
 
             // The idea is that if on tick there wasn't any item enqueued, schedule to perform work immediately.
             // Else work will be scheduled after previous enqueued work completes.
-<<<<<<< HEAD
-            if self._pendingTickCount.increment() == 0 {
-=======
-            if increment(&_pendingTickCount) == 0 {
->>>>>>> e9d711b0
+            if increment(&self._pendingTickCount) == 0 {
                 self.tick(.dispatchStart, scheduler: scheduler)
             }
 
         case .dispatchStart:
             self._state = self._action(self._state)
             // Start work and schedule check is this last batch of work
-<<<<<<< HEAD
-            if self._pendingTickCount.decrement() > 1 {
-=======
-            if decrement(&_pendingTickCount) > 1 {
->>>>>>> e9d711b0
+            if decrement(&self._pendingTickCount) > 1 {
                 // This gives priority to scheduler emulation, it's not perfect, but helps
                 scheduler.schedule(SchedulePeriodicRecursiveCommand.dispatchStart)
             }
