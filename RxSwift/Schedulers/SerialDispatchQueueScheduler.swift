--- conflicted
+++ resolved
@@ -29,16 +29,11 @@
     public typealias TimeInterval = NSTimeInterval
     public typealias Time = NSDate
     
-<<<<<<< HEAD
     private let _serialQueue : dispatch_queue_t
-    
-=======
-    private let serialQueue : dispatch_queue_t
 
     /**
     - returns: Current time.
     */
->>>>>>> 7acb77a4
     public var now : NSDate {
         get {
             return NSDate()
