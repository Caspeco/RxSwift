--- conflicted
+++ resolved
@@ -1615,12 +1615,9 @@
 		C894653D1BC6C2BC0055219D /* Proxies */ = {
 			isa = PBXGroup;
 			children = (
-<<<<<<< HEAD
 				84C225AA1C340474008724EC /* RxTextStorageDelegateProxy.swift */,
 				C894653E1BC6C2BC0055219D /* RxActionSheetDelegateProxy.swift */,
 				C894653F1BC6C2BC0055219D /* RxAlertViewDelegateProxy.swift */,
-=======
->>>>>>> 91058f98
 				C89465401BC6C2BC0055219D /* RxCollectionViewDataSourceProxy.swift */,
 				C89465411BC6C2BC0055219D /* RxCollectionViewDelegateProxy.swift */,
 				C89465421BC6C2BC0055219D /* RxScrollViewDelegateProxy.swift */,
