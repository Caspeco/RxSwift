// !$*UTF8*$!
{
	archiveVersion = 1;
	classes = {
	};
	objectVersion = 46;
	objects = {

/* Begin PBXBuildFile section */
		0744CDD41C4DB5F000720FD2 /* GeolocationService.swift in Sources */ = {isa = PBXBuildFile; fileRef = 0744CDD31C4DB5F000720FD2 /* GeolocationService.swift */; };
		0744CDD51C4DB5F000720FD2 /* GeolocationService.swift in Sources */ = {isa = PBXBuildFile; fileRef = 0744CDD31C4DB5F000720FD2 /* GeolocationService.swift */; };
		0744CDED1C4DB78600720FD2 /* GeolocationViewController.swift in Sources */ = {isa = PBXBuildFile; fileRef = 0744CDEC1C4DB78600720FD2 /* GeolocationViewController.swift */; };
		0744CDEE1C4DB78600720FD2 /* GeolocationViewController.swift in Sources */ = {isa = PBXBuildFile; fileRef = 0744CDEC1C4DB78600720FD2 /* GeolocationViewController.swift */; };
		075F13101B4E9D5A000D7861 /* APIWrappersViewController.swift in Sources */ = {isa = PBXBuildFile; fileRef = 075F130F1B4E9D5A000D7861 /* APIWrappersViewController.swift */; };
		07A5C3DB1B70B703001EFE5C /* CalculatorViewController.swift in Sources */ = {isa = PBXBuildFile; fileRef = 07A5C3DA1B70B703001EFE5C /* CalculatorViewController.swift */; };
		07A5C3DC1B70B703001EFE5C /* CalculatorViewController.swift in Sources */ = {isa = PBXBuildFile; fileRef = 07A5C3DA1B70B703001EFE5C /* CalculatorViewController.swift */; };
		07E3C2331B03605B0010338D /* Dependencies.swift in Sources */ = {isa = PBXBuildFile; fileRef = 07E3C2321B03605B0010338D /* Dependencies.swift */; };
		842A5A271C357F63003568D5 /* NSTextStorage+Rx.swift in Sources */ = {isa = PBXBuildFile; fileRef = 842A5A251C357F21003568D5 /* NSTextStorage+Rx.swift */; };
		8479BC501C3BC98F00FB8B54 /* RxImagePickerDelegateProxy.swift in Sources */ = {isa = PBXBuildFile; fileRef = 8479BC4F1C3BC98F00FB8B54 /* RxImagePickerDelegateProxy.swift */; };
		8479BC6E1C3BC99C00FB8B54 /* UIImagePickerController+Rx.swift in Sources */ = {isa = PBXBuildFile; fileRef = 8479BC6D1C3BC99C00FB8B54 /* UIImagePickerController+Rx.swift */; };
		8479BC711C3BCB9800FB8B54 /* ImagePickerController.swift in Sources */ = {isa = PBXBuildFile; fileRef = 8479BC701C3BCB9800FB8B54 /* ImagePickerController.swift */; };
		8479BC721C3BDAD400FB8B54 /* ImagePickerController.swift in Sources */ = {isa = PBXBuildFile; fileRef = 8479BC701C3BCB9800FB8B54 /* ImagePickerController.swift */; };
		84C225A81C3402E5008724EC /* UITextView+Rx.swift in Sources */ = {isa = PBXBuildFile; fileRef = C89465591BC6C2BC0055219D /* UITextView+Rx.swift */; };
		84C225AB1C340474008724EC /* RxTextStorageDelegateProxy.swift in Sources */ = {isa = PBXBuildFile; fileRef = 84C225AA1C340474008724EC /* RxTextStorageDelegateProxy.swift */; };
		9B4612951C106CF100BBBB4E /* UIActivityIndicatorView+Rx.swift in Sources */ = {isa = PBXBuildFile; fileRef = 9B4612941C106CF100BBBB4E /* UIActivityIndicatorView+Rx.swift */; };
		B1604CB51BE49F8D002E1279 /* DownloadableImage.swift in Sources */ = {isa = PBXBuildFile; fileRef = B1604CB41BE49F8D002E1279 /* DownloadableImage.swift */; };
		B1604CC21BE5B895002E1279 /* ReachabilityService.swift in Sources */ = {isa = PBXBuildFile; fileRef = B18F3BE11BDB2E8F000AAC79 /* ReachabilityService.swift */; };
		B1604CC31BE5B8BD002E1279 /* ReachabilityService.swift in Sources */ = {isa = PBXBuildFile; fileRef = B18F3BE11BDB2E8F000AAC79 /* ReachabilityService.swift */; };
		B1604CC41BE5B8CE002E1279 /* DownloadableImage.swift in Sources */ = {isa = PBXBuildFile; fileRef = B1604CB41BE49F8D002E1279 /* DownloadableImage.swift */; };
		B1604CC91BE5BBFA002E1279 /* UIImageView+DownloadableImage.swift in Sources */ = {isa = PBXBuildFile; fileRef = B1604CC81BE5BBFA002E1279 /* UIImageView+DownloadableImage.swift */; };
		B1604CCA1BE5BC18002E1279 /* DownloadableImage.swift in Sources */ = {isa = PBXBuildFile; fileRef = B1604CB41BE49F8D002E1279 /* DownloadableImage.swift */; };
		B1604CCB1BE5BC45002E1279 /* UIImageView+DownloadableImage.swift in Sources */ = {isa = PBXBuildFile; fileRef = B1604CC81BE5BBFA002E1279 /* UIImageView+DownloadableImage.swift */; };
		B18F3BBC1BD92EC8000AAC79 /* Reachability.swift in Sources */ = {isa = PBXBuildFile; fileRef = B18F3BBB1BD92EC8000AAC79 /* Reachability.swift */; };
		B18F3BBF1BD93DFF000AAC79 /* Reachability.swift in Sources */ = {isa = PBXBuildFile; fileRef = B18F3BBB1BD92EC8000AAC79 /* Reachability.swift */; };
		B18F3BC11BD93E00000AAC79 /* Reachability.swift in Sources */ = {isa = PBXBuildFile; fileRef = B18F3BBB1BD92EC8000AAC79 /* Reachability.swift */; };
		B18F3BE21BDB2E8F000AAC79 /* ReachabilityService.swift in Sources */ = {isa = PBXBuildFile; fileRef = B18F3BE11BDB2E8F000AAC79 /* ReachabilityService.swift */; };
		B1B7C3D01BE006870076934E /* TakeLast.swift in Sources */ = {isa = PBXBuildFile; fileRef = B1B7C3CF1BE006870076934E /* TakeLast.swift */; };
		C803973A1BD3E17D009D8B26 /* ActivityIndicator.swift in Sources */ = {isa = PBXBuildFile; fileRef = C80397391BD3E17D009D8B26 /* ActivityIndicator.swift */; };
		C803973B1BD3E17D009D8B26 /* ActivityIndicator.swift in Sources */ = {isa = PBXBuildFile; fileRef = C80397391BD3E17D009D8B26 /* ActivityIndicator.swift */; };
		C809E97A1BE6841C0058D948 /* Wireframe.swift in Sources */ = {isa = PBXBuildFile; fileRef = C809E9791BE6841C0058D948 /* Wireframe.swift */; };
		C809E97B1BE6841C0058D948 /* Wireframe.swift in Sources */ = {isa = PBXBuildFile; fileRef = C809E9791BE6841C0058D948 /* Wireframe.swift */; };
		C809E97D1BE697100058D948 /* UIImage+Extensions.swift in Sources */ = {isa = PBXBuildFile; fileRef = C809E97C1BE697100058D948 /* UIImage+Extensions.swift */; };
		C809E97E1BE697100058D948 /* UIImage+Extensions.swift in Sources */ = {isa = PBXBuildFile; fileRef = C809E97C1BE697100058D948 /* UIImage+Extensions.swift */; };
		C809E97F1BE69B660058D948 /* Wireframe.swift in Sources */ = {isa = PBXBuildFile; fileRef = C809E9791BE6841C0058D948 /* Wireframe.swift */; };
		C809E9801BE69BA30058D948 /* UIImage+Extensions.swift in Sources */ = {isa = PBXBuildFile; fileRef = C809E97C1BE697100058D948 /* UIImage+Extensions.swift */; };
		C809E9831BE69C310058D948 /* Driver+Operators+arity.swift in Sources */ = {isa = PBXBuildFile; fileRef = C80DDEC41BCE9041006A1832 /* Driver+Operators+arity.swift */; };
		C809E9841BE69C350058D948 /* Driver+Operators.swift in Sources */ = {isa = PBXBuildFile; fileRef = C80DDEC61BCE9041006A1832 /* Driver+Operators.swift */; };
		C809E9851BE69C350058D948 /* Driver+Subscription.swift in Sources */ = {isa = PBXBuildFile; fileRef = C80DDEC71BCE9041006A1832 /* Driver+Subscription.swift */; };
		C809E9861BE69C350058D948 /* Driver.swift in Sources */ = {isa = PBXBuildFile; fileRef = C80DDEC81BCE9041006A1832 /* Driver.swift */; };
		C809E9871BE69C350058D948 /* ObservableConvertibleType+Driver.swift in Sources */ = {isa = PBXBuildFile; fileRef = C80DDEC91BCE9041006A1832 /* ObservableConvertibleType+Driver.swift */; };
		C809E9881BE69C3F0058D948 /* ControlEvent.swift in Sources */ = {isa = PBXBuildFile; fileRef = C89465191BC6C2BC0055219D /* ControlEvent.swift */; };
		C80DA3401C30B23600C588B9 /* HistoricalScheduler.swift in Sources */ = {isa = PBXBuildFile; fileRef = C80DA33C1C30B23600C588B9 /* HistoricalScheduler.swift */; };
		C80DA3411C30B23600C588B9 /* HistoricalSchedulerTimeConverter.swift in Sources */ = {isa = PBXBuildFile; fileRef = C80DA33D1C30B23600C588B9 /* HistoricalSchedulerTimeConverter.swift */; };
		C80DA3421C30B23600C588B9 /* VirtualTimeConverterType.swift in Sources */ = {isa = PBXBuildFile; fileRef = C80DA33E1C30B23600C588B9 /* VirtualTimeConverterType.swift */; };
		C80DA3431C30B23600C588B9 /* VirtualTimeScheduler.swift in Sources */ = {isa = PBXBuildFile; fileRef = C80DA33F1C30B23600C588B9 /* VirtualTimeScheduler.swift */; };
		C80DA3551C30B48300C588B9 /* PriorityQueue.swift in Sources */ = {isa = PBXBuildFile; fileRef = C80DA3541C30B48300C588B9 /* PriorityQueue.swift */; };
		C80DDE881BCDAA0F006A1832 /* SkipWhile.swift in Sources */ = {isa = PBXBuildFile; fileRef = C80DDE7A1BCDA952006A1832 /* SkipWhile.swift */; };
		C80DDED21BCE9046006A1832 /* ControlEvent+Driver.swift in Sources */ = {isa = PBXBuildFile; fileRef = C80DDEC21BCE9041006A1832 /* ControlEvent+Driver.swift */; };
		C80DDED31BCE9046006A1832 /* ControlProperty+Driver.swift in Sources */ = {isa = PBXBuildFile; fileRef = C80DDEC31BCE9041006A1832 /* ControlProperty+Driver.swift */; };
		C80DDED41BCE9046006A1832 /* Driver+Operators+arity.swift in Sources */ = {isa = PBXBuildFile; fileRef = C80DDEC41BCE9041006A1832 /* Driver+Operators+arity.swift */; };
		C80DDED51BCE9046006A1832 /* Driver+Operators+arity.tt in Resources */ = {isa = PBXBuildFile; fileRef = C80DDEC51BCE9041006A1832 /* Driver+Operators+arity.tt */; };
		C80DDED61BCE9046006A1832 /* Driver+Operators.swift in Sources */ = {isa = PBXBuildFile; fileRef = C80DDEC61BCE9041006A1832 /* Driver+Operators.swift */; };
		C80DDED71BCE9046006A1832 /* Driver+Subscription.swift in Sources */ = {isa = PBXBuildFile; fileRef = C80DDEC71BCE9041006A1832 /* Driver+Subscription.swift */; };
		C80DDED81BCE9046006A1832 /* Driver.swift in Sources */ = {isa = PBXBuildFile; fileRef = C80DDEC81BCE9041006A1832 /* Driver.swift */; };
		C80DDED91BCE9046006A1832 /* ObservableConvertibleType+Driver.swift in Sources */ = {isa = PBXBuildFile; fileRef = C80DDEC91BCE9041006A1832 /* ObservableConvertibleType+Driver.swift */; };
		C811C8A21C24D82600A2DDD4 /* DeallocObservable.swift in Sources */ = {isa = PBXBuildFile; fileRef = C811C8A11C24D82600A2DDD4 /* DeallocObservable.swift */; };
		C822B1D91C14CBEA0088A01A /* Protocols.swift in Sources */ = {isa = PBXBuildFile; fileRef = C822B1D81C14CBEA0088A01A /* Protocols.swift */; };
		C822B1DA1C14CBEA0088A01A /* Protocols.swift in Sources */ = {isa = PBXBuildFile; fileRef = C822B1D81C14CBEA0088A01A /* Protocols.swift */; };
		C822B1DC1C14CD1C0088A01A /* DefaultImplementations.swift in Sources */ = {isa = PBXBuildFile; fileRef = C822B1DB1C14CD1C0088A01A /* DefaultImplementations.swift */; };
		C822B1DD1C14CD1C0088A01A /* DefaultImplementations.swift in Sources */ = {isa = PBXBuildFile; fileRef = C822B1DB1C14CD1C0088A01A /* DefaultImplementations.swift */; };
		C822B1DF1C14CEAA0088A01A /* BindingExtensions.swift in Sources */ = {isa = PBXBuildFile; fileRef = C822B1DE1C14CEAA0088A01A /* BindingExtensions.swift */; };
		C822B1E01C14CEAA0088A01A /* BindingExtensions.swift in Sources */ = {isa = PBXBuildFile; fileRef = C822B1DE1C14CEAA0088A01A /* BindingExtensions.swift */; };
		C822B1E31C14E4810088A01A /* SimpleTableViewExampleViewController.swift in Sources */ = {isa = PBXBuildFile; fileRef = C822B1E21C14E4810088A01A /* SimpleTableViewExampleViewController.swift */; };
		C822B1E41C14E4810088A01A /* SimpleTableViewExampleViewController.swift in Sources */ = {isa = PBXBuildFile; fileRef = C822B1E21C14E4810088A01A /* SimpleTableViewExampleViewController.swift */; };
		C822B1E71C14E7250088A01A /* SimpleTableViewExampleSectionedViewController.swift in Sources */ = {isa = PBXBuildFile; fileRef = C822B1E61C14E7250088A01A /* SimpleTableViewExampleSectionedViewController.swift */; };
		C822B1E81C14E7250088A01A /* SimpleTableViewExampleSectionedViewController.swift in Sources */ = {isa = PBXBuildFile; fileRef = C822B1E61C14E7250088A01A /* SimpleTableViewExampleSectionedViewController.swift */; };
		C8297E311B6CF905000589EA /* SearchResultViewModel.swift in Sources */ = {isa = PBXBuildFile; fileRef = C86E2F321AE5A0CA00C31024 /* SearchResultViewModel.swift */; };
		C8297E321B6CF905000589EA /* HtmlParsing.swift in Sources */ = {isa = PBXBuildFile; fileRef = C83367111AD029AE00C668A7 /* HtmlParsing.swift */; };
		C8297E361B6CF905000589EA /* RootViewController.swift in Sources */ = {isa = PBXBuildFile; fileRef = C8DF92E21B0B32DA009BCF9A /* RootViewController.swift */; };
		C8297E391B6CF905000589EA /* CollectionViewImageCell.swift in Sources */ = {isa = PBXBuildFile; fileRef = C8C46DA31B47F7110020D71E /* CollectionViewImageCell.swift */; };
		C8297E3A1B6CF905000589EA /* WikipediaSearchViewController.swift in Sources */ = {isa = PBXBuildFile; fileRef = C8C46DA71B47F7110020D71E /* WikipediaSearchViewController.swift */; };
		C8297E401B6CF905000589EA /* ImageService.swift in Sources */ = {isa = PBXBuildFile; fileRef = C83367121AD029AE00C668A7 /* ImageService.swift */; };
		C8297E421B6CF905000589EA /* WikipediaSearchResult.swift in Sources */ = {isa = PBXBuildFile; fileRef = C86E2F3D1AE5A0CA00C31024 /* WikipediaSearchResult.swift */; };
		C8297E441B6CF905000589EA /* PseudoRandomGenerator.swift in Sources */ = {isa = PBXBuildFile; fileRef = C8A2A2C71B4049E300F11F09 /* PseudoRandomGenerator.swift */; };
		C8297E461B6CF905000589EA /* Example.swift in Sources */ = {isa = PBXBuildFile; fileRef = C833670F1AD029AE00C668A7 /* Example.swift */; };
		C8297E471B6CF905000589EA /* ViewController.swift in Sources */ = {isa = PBXBuildFile; fileRef = C890A65C1AEC084100AFF7E6 /* ViewController.swift */; };
		C8297E491B6CF905000589EA /* WikipediaSearchCell.swift in Sources */ = {isa = PBXBuildFile; fileRef = C8C46DA51B47F7110020D71E /* WikipediaSearchCell.swift */; };
		C8297E4C1B6CF905000589EA /* APIWrappersViewController.swift in Sources */ = {isa = PBXBuildFile; fileRef = 075F130F1B4E9D5A000D7861 /* APIWrappersViewController.swift */; };
		C8297E521B6CF905000589EA /* Dependencies.swift in Sources */ = {isa = PBXBuildFile; fileRef = 07E3C2321B03605B0010338D /* Dependencies.swift */; };
		C8297E531B6CF905000589EA /* WikipediaAPI.swift in Sources */ = {isa = PBXBuildFile; fileRef = C86E2F3B1AE5A0CA00C31024 /* WikipediaAPI.swift */; };
		C8297E541B6CF905000589EA /* AppDelegate.swift in Sources */ = {isa = PBXBuildFile; fileRef = C8DF92C81B0B2F84009BCF9A /* AppDelegate.swift */; };
		C8297E561B6CF905000589EA /* WikipediaPage.swift in Sources */ = {isa = PBXBuildFile; fileRef = C86E2F3C1AE5A0CA00C31024 /* WikipediaPage.swift */; };
		C8297E571B6CF905000589EA /* Randomizer.swift in Sources */ = {isa = PBXBuildFile; fileRef = C8A2A2CA1B404A1200F11F09 /* Randomizer.swift */; };
		C8297E5D1B6CF905000589EA /* WikipediaSearchCell.xib in Resources */ = {isa = PBXBuildFile; fileRef = C8C46DA61B47F7110020D71E /* WikipediaSearchCell.xib */; };
		C8297E5E1B6CF905000589EA /* LaunchScreen.xib in Resources */ = {isa = PBXBuildFile; fileRef = C8DF92E01B0B32DA009BCF9A /* LaunchScreen.xib */; };
		C8297E5F1B6CF905000589EA /* WikipediaImageCell.xib in Resources */ = {isa = PBXBuildFile; fileRef = C8C46DA41B47F7110020D71E /* WikipediaImageCell.xib */; };
		C8297E601B6CF905000589EA /* Images.xcassets in Resources */ = {isa = PBXBuildFile; fileRef = C8DF92E91B0B38C0009BCF9A /* Images.xcassets */; };
		C8297E611B6CF905000589EA /* Main.storyboard in Resources */ = {isa = PBXBuildFile; fileRef = C8DF92E11B0B32DA009BCF9A /* Main.storyboard */; };
		C83100691BF7F4CA00AAE3CD /* Sequence.swift in Sources */ = {isa = PBXBuildFile; fileRef = C83100681BF7F4CA00AAE3CD /* Sequence.swift */; };
		C83367231AD029AE00C668A7 /* Example.swift in Sources */ = {isa = PBXBuildFile; fileRef = C833670F1AD029AE00C668A7 /* Example.swift */; };
		C83367241AD029AE00C668A7 /* HtmlParsing.swift in Sources */ = {isa = PBXBuildFile; fileRef = C83367111AD029AE00C668A7 /* HtmlParsing.swift */; };
		C83367251AD029AE00C668A7 /* ImageService.swift in Sources */ = {isa = PBXBuildFile; fileRef = C83367121AD029AE00C668A7 /* ImageService.swift */; };
		C83974121BF77406004F02CC /* KVORepresentable.swift in Sources */ = {isa = PBXBuildFile; fileRef = C839740F1BF77406004F02CC /* KVORepresentable.swift */; };
		C83974131BF77406004F02CC /* KVORepresentable+CoreGraphics.swift in Sources */ = {isa = PBXBuildFile; fileRef = C83974101BF77406004F02CC /* KVORepresentable+CoreGraphics.swift */; };
		C83974141BF77406004F02CC /* KVORepresentable+Swift.swift in Sources */ = {isa = PBXBuildFile; fileRef = C83974111BF77406004F02CC /* KVORepresentable+Swift.swift */; };
		C83974231BF77413004F02CC /* NSObject+Rx+KVORepresentable.swift in Sources */ = {isa = PBXBuildFile; fileRef = C83974211BF77413004F02CC /* NSObject+Rx+KVORepresentable.swift */; };
		C83974241BF77413004F02CC /* NSObject+Rx+RawRepresentable.swift in Sources */ = {isa = PBXBuildFile; fileRef = C83974221BF77413004F02CC /* NSObject+Rx+RawRepresentable.swift */; };
		C83D73DE1C1DBC2A003DC470 /* AnonymousInvocable.swift in Sources */ = {isa = PBXBuildFile; fileRef = C83D73D91C1DBC2A003DC470 /* AnonymousInvocable.swift */; };
		C83D73DF1C1DBC2A003DC470 /* InvocableScheduledItem.swift in Sources */ = {isa = PBXBuildFile; fileRef = C83D73DA1C1DBC2A003DC470 /* InvocableScheduledItem.swift */; };
		C83D73E01C1DBC2A003DC470 /* InvocableType.swift in Sources */ = {isa = PBXBuildFile; fileRef = C83D73DB1C1DBC2A003DC470 /* InvocableType.swift */; };
		C83D73E11C1DBC2A003DC470 /* ScheduledItem.swift in Sources */ = {isa = PBXBuildFile; fileRef = C83D73DC1C1DBC2A003DC470 /* ScheduledItem.swift */; };
		C83D73E21C1DBC2A003DC470 /* ScheduledItemType.swift in Sources */ = {isa = PBXBuildFile; fileRef = C83D73DD1C1DBC2A003DC470 /* ScheduledItemType.swift */; };
		C84015751C34353D009D2E77 /* DispatchQueueSchedulerQOS.swift in Sources */ = {isa = PBXBuildFile; fileRef = C84015741C34353D009D2E77 /* DispatchQueueSchedulerQOS.swift */; };
		C84015881C343595009D2E77 /* Platform.Darwin.swift in Sources */ = {isa = PBXBuildFile; fileRef = C84015861C343595009D2E77 /* Platform.Darwin.swift */; };
		C84015891C343595009D2E77 /* Platform.Linux.swift in Sources */ = {isa = PBXBuildFile; fileRef = C84015871C343595009D2E77 /* Platform.Linux.swift */; };
		C843A08E1C1CE39900CBA4BD /* GitHubSearchRepositoriesAPI.swift in Sources */ = {isa = PBXBuildFile; fileRef = C843A08C1C1CE39900CBA4BD /* GitHubSearchRepositoriesAPI.swift */; };
		C843A08F1C1CE39900CBA4BD /* GitHubSearchRepositoriesAPI.swift in Sources */ = {isa = PBXBuildFile; fileRef = C843A08C1C1CE39900CBA4BD /* GitHubSearchRepositoriesAPI.swift */; };
		C843A0901C1CE39900CBA4BD /* GitHubSearchRepositoriesViewController.swift in Sources */ = {isa = PBXBuildFile; fileRef = C843A08D1C1CE39900CBA4BD /* GitHubSearchRepositoriesViewController.swift */; };
		C843A0911C1CE39900CBA4BD /* GitHubSearchRepositoriesViewController.swift in Sources */ = {isa = PBXBuildFile; fileRef = C843A08D1C1CE39900CBA4BD /* GitHubSearchRepositoriesViewController.swift */; };
		C843A0931C1CE58700CBA4BD /* UINavigationController+Extensions.swift in Sources */ = {isa = PBXBuildFile; fileRef = C843A0921C1CE58700CBA4BD /* UINavigationController+Extensions.swift */; };
		C843A0941C1CE58700CBA4BD /* UINavigationController+Extensions.swift in Sources */ = {isa = PBXBuildFile; fileRef = C843A0921C1CE58700CBA4BD /* UINavigationController+Extensions.swift */; };
		C849EF641C3190360048AC4A /* RxExample_iOSTests.swift in Sources */ = {isa = PBXBuildFile; fileRef = C849EF631C3190360048AC4A /* RxExample_iOSTests.swift */; };
		C849EF801C3193B10048AC4A /* GitHubSignupViewController1.swift in Sources */ = {isa = PBXBuildFile; fileRef = C849EF7E1C3193B10048AC4A /* GitHubSignupViewController1.swift */; };
		C849EF811C3193B10048AC4A /* GitHubSignupViewController1.swift in Sources */ = {isa = PBXBuildFile; fileRef = C849EF7E1C3193B10048AC4A /* GitHubSignupViewController1.swift */; };
		C849EF821C3193B10048AC4A /* GithubSignupViewModel1.swift in Sources */ = {isa = PBXBuildFile; fileRef = C849EF7F1C3193B10048AC4A /* GithubSignupViewModel1.swift */; };
		C849EF831C3193B10048AC4A /* GithubSignupViewModel1.swift in Sources */ = {isa = PBXBuildFile; fileRef = C849EF7F1C3193B10048AC4A /* GithubSignupViewModel1.swift */; };
		C849EF861C3195180048AC4A /* GitHubSignupViewController2.swift in Sources */ = {isa = PBXBuildFile; fileRef = C849EF841C3195180048AC4A /* GitHubSignupViewController2.swift */; };
		C849EF871C3195180048AC4A /* GitHubSignupViewController2.swift in Sources */ = {isa = PBXBuildFile; fileRef = C849EF841C3195180048AC4A /* GitHubSignupViewController2.swift */; };
		C849EF881C3195180048AC4A /* GithubSignupViewModel2.swift in Sources */ = {isa = PBXBuildFile; fileRef = C849EF851C3195180048AC4A /* GithubSignupViewModel2.swift */; };
		C849EF891C3195180048AC4A /* GithubSignupViewModel2.swift in Sources */ = {isa = PBXBuildFile; fileRef = C849EF851C3195180048AC4A /* GithubSignupViewModel2.swift */; };
		C849EF901C319E9A0048AC4A /* GithubSignupViewModel1.swift in Sources */ = {isa = PBXBuildFile; fileRef = C849EF7F1C3193B10048AC4A /* GithubSignupViewModel1.swift */; };
		C849EF911C319E9A0048AC4A /* Protocols.swift in Sources */ = {isa = PBXBuildFile; fileRef = C822B1D81C14CBEA0088A01A /* Protocols.swift */; };
		C849EF921C319E9A0048AC4A /* DefaultImplementations.swift in Sources */ = {isa = PBXBuildFile; fileRef = C822B1DB1C14CD1C0088A01A /* DefaultImplementations.swift */; };
		C849EF951C319E9D0048AC4A /* GithubSignupViewModel2.swift in Sources */ = {isa = PBXBuildFile; fileRef = C849EF851C3195180048AC4A /* GithubSignupViewModel2.swift */; };
		C849EF961C31A3240048AC4A /* RxSwift.framework in Frameworks */ = {isa = PBXBuildFile; fileRef = C8A468EB1B8A8BC900BF917B /* RxSwift.framework */; };
		C849EF971C31A3270048AC4A /* RxCocoa.framework in Frameworks */ = {isa = PBXBuildFile; fileRef = C8A468ED1B8A8BCC00BF917B /* RxCocoa.framework */; };
		C849EF981C31A3340048AC4A /* RxTests.framework in Frameworks */ = {isa = PBXBuildFile; fileRef = C8864C5A1C275A200073016D /* RxTests.framework */; };
		C849EF991C31A63C0048AC4A /* Wireframe.swift in Sources */ = {isa = PBXBuildFile; fileRef = C809E9791BE6841C0058D948 /* Wireframe.swift */; };
		C849EF9A1C31A7680048AC4A /* ActivityIndicator.swift in Sources */ = {isa = PBXBuildFile; fileRef = C80397391BD3E17D009D8B26 /* ActivityIndicator.swift */; };
		C849EF9C1C31A8750048AC4A /* String+URL.swift in Sources */ = {isa = PBXBuildFile; fileRef = C849EF9B1C31A8750048AC4A /* String+URL.swift */; };
		C849EF9D1C31A8750048AC4A /* String+URL.swift in Sources */ = {isa = PBXBuildFile; fileRef = C849EF9B1C31A8750048AC4A /* String+URL.swift */; };
		C849EF9E1C31A8750048AC4A /* String+URL.swift in Sources */ = {isa = PBXBuildFile; fileRef = C849EF9B1C31A8750048AC4A /* String+URL.swift */; };
		C849EF9F1C31A8750048AC4A /* String+URL.swift in Sources */ = {isa = PBXBuildFile; fileRef = C849EF9B1C31A8750048AC4A /* String+URL.swift */; };
		C84CC52E1BDC344100E06A64 /* ElementAt.swift in Sources */ = {isa = PBXBuildFile; fileRef = C84CC52D1BDC344100E06A64 /* ElementAt.swift */; };
		C84CC58B1BDD486300E06A64 /* LockOwnerType.swift in Sources */ = {isa = PBXBuildFile; fileRef = C84CC56B1BDD08F500E06A64 /* LockOwnerType.swift */; };
		C84CC58C1BDD486300E06A64 /* SynchronizedDisposeType.swift in Sources */ = {isa = PBXBuildFile; fileRef = C84CC56C1BDD08F500E06A64 /* SynchronizedDisposeType.swift */; };
		C84CC58D1BDD486300E06A64 /* SynchronizedOnType.swift in Sources */ = {isa = PBXBuildFile; fileRef = C84CC56D1BDD08F500E06A64 /* SynchronizedOnType.swift */; };
		C84CC58E1BDD486300E06A64 /* SynchronizedSubscribeType.swift in Sources */ = {isa = PBXBuildFile; fileRef = C84CC56E1BDD08F500E06A64 /* SynchronizedSubscribeType.swift */; };
		C84CC58F1BDD486300E06A64 /* SynchronizedUnsubscribeType.swift in Sources */ = {isa = PBXBuildFile; fileRef = C84CC56F1BDD08F500E06A64 /* SynchronizedUnsubscribeType.swift */; };
		C84CC5901BDD486300E06A64 /* AsyncLock.swift in Sources */ = {isa = PBXBuildFile; fileRef = C894642A1BC6C2B00055219D /* AsyncLock.swift */; };
		C84CC5911BDD48B800E06A64 /* SubscriptionDisposable.swift in Sources */ = {isa = PBXBuildFile; fileRef = C84CC5831BDD484400E06A64 /* SubscriptionDisposable.swift */; };
		C860ECAC1C42EACD00A664B3 /* SectionedViewDataSourceType.swift in Sources */ = {isa = PBXBuildFile; fileRef = C860ECAB1C42EACD00A664B3 /* SectionedViewDataSourceType.swift */; };
		C864BAD71C3332F10083833C /* DetailViewController.swift in Sources */ = {isa = PBXBuildFile; fileRef = C864BAD11C3332F10083833C /* DetailViewController.swift */; };
		C864BAD81C3332F10083833C /* DetailViewController.swift in Sources */ = {isa = PBXBuildFile; fileRef = C864BAD11C3332F10083833C /* DetailViewController.swift */; };
		C864BAD91C3332F10083833C /* RandomUserAPI.swift in Sources */ = {isa = PBXBuildFile; fileRef = C864BAD21C3332F10083833C /* RandomUserAPI.swift */; };
		C864BADA1C3332F10083833C /* RandomUserAPI.swift in Sources */ = {isa = PBXBuildFile; fileRef = C864BAD21C3332F10083833C /* RandomUserAPI.swift */; };
		C864BADB1C3332F10083833C /* String+extensions.swift in Sources */ = {isa = PBXBuildFile; fileRef = C864BAD31C3332F10083833C /* String+extensions.swift */; };
		C864BADC1C3332F10083833C /* String+extensions.swift in Sources */ = {isa = PBXBuildFile; fileRef = C864BAD31C3332F10083833C /* String+extensions.swift */; };
		C864BADD1C3332F10083833C /* TableViewWithEditingCommandsViewController.swift in Sources */ = {isa = PBXBuildFile; fileRef = C864BAD41C3332F10083833C /* TableViewWithEditingCommandsViewController.swift */; };
		C864BADE1C3332F10083833C /* TableViewWithEditingCommandsViewController.swift in Sources */ = {isa = PBXBuildFile; fileRef = C864BAD41C3332F10083833C /* TableViewWithEditingCommandsViewController.swift */; };
		C864BADF1C3332F10083833C /* UIImageView+Extensions.swift in Sources */ = {isa = PBXBuildFile; fileRef = C864BAD51C3332F10083833C /* UIImageView+Extensions.swift */; };
		C864BAE01C3332F10083833C /* UIImageView+Extensions.swift in Sources */ = {isa = PBXBuildFile; fileRef = C864BAD51C3332F10083833C /* UIImageView+Extensions.swift */; };
		C864BAE11C3332F10083833C /* User.swift in Sources */ = {isa = PBXBuildFile; fileRef = C864BAD61C3332F10083833C /* User.swift */; };
		C864BAE21C3332F10083833C /* User.swift in Sources */ = {isa = PBXBuildFile; fileRef = C864BAD61C3332F10083833C /* User.swift */; };
		C86E2F3E1AE5A0CA00C31024 /* SearchResultViewModel.swift in Sources */ = {isa = PBXBuildFile; fileRef = C86E2F321AE5A0CA00C31024 /* SearchResultViewModel.swift */; };
		C86E2F451AE5A0CA00C31024 /* WikipediaAPI.swift in Sources */ = {isa = PBXBuildFile; fileRef = C86E2F3B1AE5A0CA00C31024 /* WikipediaAPI.swift */; };
		C86E2F461AE5A0CA00C31024 /* WikipediaPage.swift in Sources */ = {isa = PBXBuildFile; fileRef = C86E2F3C1AE5A0CA00C31024 /* WikipediaPage.swift */; };
		C86E2F471AE5A0CA00C31024 /* WikipediaSearchResult.swift in Sources */ = {isa = PBXBuildFile; fileRef = C86E2F3D1AE5A0CA00C31024 /* WikipediaSearchResult.swift */; };
		C88BB8BB1B07E6C90064D411 /* SearchResultViewModel.swift in Sources */ = {isa = PBXBuildFile; fileRef = C86E2F321AE5A0CA00C31024 /* SearchResultViewModel.swift */; };
		C88BB8BC1B07E6C90064D411 /* HtmlParsing.swift in Sources */ = {isa = PBXBuildFile; fileRef = C83367111AD029AE00C668A7 /* HtmlParsing.swift */; };
		C88BB8BE1B07E6C90064D411 /* ImageService.swift in Sources */ = {isa = PBXBuildFile; fileRef = C83367121AD029AE00C668A7 /* ImageService.swift */; };
		C88BB8BF1B07E6C90064D411 /* WikipediaSearchResult.swift in Sources */ = {isa = PBXBuildFile; fileRef = C86E2F3D1AE5A0CA00C31024 /* WikipediaSearchResult.swift */; };
		C88BB8C31B07E6C90064D411 /* Example.swift in Sources */ = {isa = PBXBuildFile; fileRef = C833670F1AD029AE00C668A7 /* Example.swift */; };
		C88BB8C41B07E6C90064D411 /* ViewController.swift in Sources */ = {isa = PBXBuildFile; fileRef = C890A65C1AEC084100AFF7E6 /* ViewController.swift */; };
		C88BB8C71B07E6C90064D411 /* Dependencies.swift in Sources */ = {isa = PBXBuildFile; fileRef = 07E3C2321B03605B0010338D /* Dependencies.swift */; };
		C88BB8CA1B07E6C90064D411 /* WikipediaAPI.swift in Sources */ = {isa = PBXBuildFile; fileRef = C86E2F3B1AE5A0CA00C31024 /* WikipediaAPI.swift */; };
		C88BB8CC1B07E6C90064D411 /* WikipediaPage.swift in Sources */ = {isa = PBXBuildFile; fileRef = C86E2F3C1AE5A0CA00C31024 /* WikipediaPage.swift */; };
		C890A65D1AEC084100AFF7E6 /* ViewController.swift in Sources */ = {isa = PBXBuildFile; fileRef = C890A65C1AEC084100AFF7E6 /* ViewController.swift */; };
		C891A2C91C07160C00DDD09D /* Timeout.swift in Sources */ = {isa = PBXBuildFile; fileRef = C891A2C81C07160C00DDD09D /* Timeout.swift */; };
		C894649E1BC6C2B00055219D /* Cancelable.swift in Sources */ = {isa = PBXBuildFile; fileRef = C89464281BC6C2B00055219D /* Cancelable.swift */; };
		C89464A01BC6C2B00055219D /* Lock.swift in Sources */ = {isa = PBXBuildFile; fileRef = C894642B1BC6C2B00055219D /* Lock.swift */; };
		C89464A11BC6C2B00055219D /* ConnectableObservableType.swift in Sources */ = {isa = PBXBuildFile; fileRef = C894642C1BC6C2B00055219D /* ConnectableObservableType.swift */; };
		C89464A21BC6C2B00055219D /* Bag.swift in Sources */ = {isa = PBXBuildFile; fileRef = C894642E1BC6C2B00055219D /* Bag.swift */; };
		C89464A31BC6C2B00055219D /* InfiniteSequence.swift in Sources */ = {isa = PBXBuildFile; fileRef = C894642F1BC6C2B00055219D /* InfiniteSequence.swift */; };
		C89464A41BC6C2B00055219D /* Queue.swift in Sources */ = {isa = PBXBuildFile; fileRef = C89464301BC6C2B00055219D /* Queue.swift */; };
		C89464A51BC6C2B00055219D /* Disposable.swift in Sources */ = {isa = PBXBuildFile; fileRef = C89464311BC6C2B00055219D /* Disposable.swift */; };
		C89464A61BC6C2B00055219D /* AnonymousDisposable.swift in Sources */ = {isa = PBXBuildFile; fileRef = C89464331BC6C2B00055219D /* AnonymousDisposable.swift */; };
		C89464A71BC6C2B00055219D /* BinaryDisposable.swift in Sources */ = {isa = PBXBuildFile; fileRef = C89464341BC6C2B00055219D /* BinaryDisposable.swift */; };
		C89464A81BC6C2B00055219D /* CompositeDisposable.swift in Sources */ = {isa = PBXBuildFile; fileRef = C89464351BC6C2B00055219D /* CompositeDisposable.swift */; };
		C89464A91BC6C2B00055219D /* DisposeBag.swift in Sources */ = {isa = PBXBuildFile; fileRef = C89464361BC6C2B00055219D /* DisposeBag.swift */; };
		C89464AA1BC6C2B00055219D /* DisposeBase.swift in Sources */ = {isa = PBXBuildFile; fileRef = C89464371BC6C2B00055219D /* DisposeBase.swift */; };
		C89464AB1BC6C2B00055219D /* NAryDisposable.swift in Sources */ = {isa = PBXBuildFile; fileRef = C89464381BC6C2B00055219D /* NAryDisposable.swift */; };
		C89464AC1BC6C2B00055219D /* NAryDisposable.tt in Resources */ = {isa = PBXBuildFile; fileRef = C89464391BC6C2B00055219D /* NAryDisposable.tt */; };
		C89464AD1BC6C2B00055219D /* NopDisposable.swift in Sources */ = {isa = PBXBuildFile; fileRef = C894643A1BC6C2B00055219D /* NopDisposable.swift */; };
		C89464AE1BC6C2B00055219D /* ScheduledDisposable.swift in Sources */ = {isa = PBXBuildFile; fileRef = C894643B1BC6C2B00055219D /* ScheduledDisposable.swift */; };
		C89464B01BC6C2B00055219D /* SerialDisposable.swift in Sources */ = {isa = PBXBuildFile; fileRef = C894643D1BC6C2B00055219D /* SerialDisposable.swift */; };
		C89464B11BC6C2B00055219D /* SingleAssignmentDisposable.swift in Sources */ = {isa = PBXBuildFile; fileRef = C894643E1BC6C2B00055219D /* SingleAssignmentDisposable.swift */; };
		C89464B21BC6C2B00055219D /* StableCompositeDisposable.swift in Sources */ = {isa = PBXBuildFile; fileRef = C894643F1BC6C2B00055219D /* StableCompositeDisposable.swift */; };
		C89464B31BC6C2B00055219D /* Errors.swift in Sources */ = {isa = PBXBuildFile; fileRef = C89464401BC6C2B00055219D /* Errors.swift */; };
		C89464B41BC6C2B00055219D /* Event.swift in Sources */ = {isa = PBXBuildFile; fileRef = C89464411BC6C2B00055219D /* Event.swift */; };
		C89464B51BC6C2B00055219D /* ImmediateSchedulerType.swift in Sources */ = {isa = PBXBuildFile; fileRef = C89464421BC6C2B00055219D /* ImmediateSchedulerType.swift */; };
		C89464B61BC6C2B00055219D /* Info.plist in Resources */ = {isa = PBXBuildFile; fileRef = C89464431BC6C2B00055219D /* Info.plist */; };
		C89464B71BC6C2B00055219D /* Observable+Extensions.swift in Sources */ = {isa = PBXBuildFile; fileRef = C89464441BC6C2B00055219D /* Observable+Extensions.swift */; };
		C89464B81BC6C2B00055219D /* Observable.swift in Sources */ = {isa = PBXBuildFile; fileRef = C89464451BC6C2B00055219D /* Observable.swift */; };
		C89464B91BC6C2B00055219D /* ObservableConvertibleType.swift in Sources */ = {isa = PBXBuildFile; fileRef = C89464461BC6C2B00055219D /* ObservableConvertibleType.swift */; };
		C89464BA1BC6C2B00055219D /* Amb.swift in Sources */ = {isa = PBXBuildFile; fileRef = C89464491BC6C2B00055219D /* Amb.swift */; };
		C89464BB1BC6C2B00055219D /* AnonymousObservable.swift in Sources */ = {isa = PBXBuildFile; fileRef = C894644A1BC6C2B00055219D /* AnonymousObservable.swift */; };
		C89464BD1BC6C2B00055219D /* Buffer.swift in Sources */ = {isa = PBXBuildFile; fileRef = C894644C1BC6C2B00055219D /* Buffer.swift */; };
		C89464BE1BC6C2B00055219D /* Catch.swift in Sources */ = {isa = PBXBuildFile; fileRef = C894644D1BC6C2B00055219D /* Catch.swift */; };
		C89464BF1BC6C2B00055219D /* CombineLatest+arity.swift in Sources */ = {isa = PBXBuildFile; fileRef = C894644E1BC6C2B00055219D /* CombineLatest+arity.swift */; };
		C89464C01BC6C2B00055219D /* CombineLatest+arity.tt in Resources */ = {isa = PBXBuildFile; fileRef = C894644F1BC6C2B00055219D /* CombineLatest+arity.tt */; };
		C89464C11BC6C2B00055219D /* CombineLatest+CollectionType.swift in Sources */ = {isa = PBXBuildFile; fileRef = C89464501BC6C2B00055219D /* CombineLatest+CollectionType.swift */; };
		C89464C21BC6C2B00055219D /* CombineLatest.swift in Sources */ = {isa = PBXBuildFile; fileRef = C89464511BC6C2B00055219D /* CombineLatest.swift */; };
		C89464C31BC6C2B00055219D /* Concat.swift in Sources */ = {isa = PBXBuildFile; fileRef = C89464521BC6C2B00055219D /* Concat.swift */; };
		C89464C41BC6C2B00055219D /* ConnectableObservable.swift in Sources */ = {isa = PBXBuildFile; fileRef = C89464531BC6C2B00055219D /* ConnectableObservable.swift */; };
		C89464C51BC6C2B00055219D /* Debug.swift in Sources */ = {isa = PBXBuildFile; fileRef = C89464541BC6C2B00055219D /* Debug.swift */; };
		C89464C61BC6C2B00055219D /* Deferred.swift in Sources */ = {isa = PBXBuildFile; fileRef = C89464551BC6C2B00055219D /* Deferred.swift */; };
		C89464C71BC6C2B00055219D /* DelaySubscription.swift in Sources */ = {isa = PBXBuildFile; fileRef = C89464561BC6C2B00055219D /* DelaySubscription.swift */; };
		C89464C81BC6C2B00055219D /* DistinctUntilChanged.swift in Sources */ = {isa = PBXBuildFile; fileRef = C89464571BC6C2B00055219D /* DistinctUntilChanged.swift */; };
		C89464C91BC6C2B00055219D /* Do.swift in Sources */ = {isa = PBXBuildFile; fileRef = C89464581BC6C2B00055219D /* Do.swift */; };
		C89464CA1BC6C2B00055219D /* Empty.swift in Sources */ = {isa = PBXBuildFile; fileRef = C89464591BC6C2B00055219D /* Empty.swift */; };
		C89464CB1BC6C2B00055219D /* Error.swift in Sources */ = {isa = PBXBuildFile; fileRef = C894645A1BC6C2B00055219D /* Error.swift */; };
		C89464CC1BC6C2B00055219D /* Filter.swift in Sources */ = {isa = PBXBuildFile; fileRef = C894645B1BC6C2B00055219D /* Filter.swift */; };
		C89464CE1BC6C2B00055219D /* Generate.swift in Sources */ = {isa = PBXBuildFile; fileRef = C894645D1BC6C2B00055219D /* Generate.swift */; };
		C89464CF1BC6C2B00055219D /* Just.swift in Sources */ = {isa = PBXBuildFile; fileRef = C894645E1BC6C2B00055219D /* Just.swift */; };
		C89464D01BC6C2B00055219D /* Map.swift in Sources */ = {isa = PBXBuildFile; fileRef = C894645F1BC6C2B00055219D /* Map.swift */; };
		C89464D11BC6C2B00055219D /* Merge.swift in Sources */ = {isa = PBXBuildFile; fileRef = C89464601BC6C2B00055219D /* Merge.swift */; };
		C89464D21BC6C2B00055219D /* Multicast.swift in Sources */ = {isa = PBXBuildFile; fileRef = C89464611BC6C2B00055219D /* Multicast.swift */; };
		C89464D31BC6C2B00055219D /* Never.swift in Sources */ = {isa = PBXBuildFile; fileRef = C89464621BC6C2B00055219D /* Never.swift */; };
		C89464D41BC6C2B00055219D /* ObserveOn.swift in Sources */ = {isa = PBXBuildFile; fileRef = C89464631BC6C2B00055219D /* ObserveOn.swift */; };
		C89464D51BC6C2B00055219D /* ObserveOnSerialDispatchQueue.swift in Sources */ = {isa = PBXBuildFile; fileRef = C89464641BC6C2B00055219D /* ObserveOnSerialDispatchQueue.swift */; };
		C89464D61BC6C2B00055219D /* Producer.swift in Sources */ = {isa = PBXBuildFile; fileRef = C89464651BC6C2B00055219D /* Producer.swift */; };
		C89464D71BC6C2B00055219D /* Range.swift in Sources */ = {isa = PBXBuildFile; fileRef = C89464661BC6C2B00055219D /* Range.swift */; };
		C89464D81BC6C2B00055219D /* Reduce.swift in Sources */ = {isa = PBXBuildFile; fileRef = C89464671BC6C2B00055219D /* Reduce.swift */; };
		C89464D91BC6C2B00055219D /* RefCount.swift in Sources */ = {isa = PBXBuildFile; fileRef = C89464681BC6C2B00055219D /* RefCount.swift */; };
		C89464DA1BC6C2B00055219D /* Repeat.swift in Sources */ = {isa = PBXBuildFile; fileRef = C89464691BC6C2B00055219D /* Repeat.swift */; };
		C89464DB1BC6C2B00055219D /* Sample.swift in Sources */ = {isa = PBXBuildFile; fileRef = C894646A1BC6C2B00055219D /* Sample.swift */; };
		C89464DC1BC6C2B00055219D /* Scan.swift in Sources */ = {isa = PBXBuildFile; fileRef = C894646B1BC6C2B00055219D /* Scan.swift */; };
		C89464DD1BC6C2B00055219D /* Sink.swift in Sources */ = {isa = PBXBuildFile; fileRef = C894646C1BC6C2B00055219D /* Sink.swift */; };
		C89464DE1BC6C2B00055219D /* Skip.swift in Sources */ = {isa = PBXBuildFile; fileRef = C894646D1BC6C2B00055219D /* Skip.swift */; };
		C89464DF1BC6C2B00055219D /* StartWith.swift in Sources */ = {isa = PBXBuildFile; fileRef = C894646E1BC6C2B00055219D /* StartWith.swift */; };
		C89464E01BC6C2B00055219D /* SubscribeOn.swift in Sources */ = {isa = PBXBuildFile; fileRef = C894646F1BC6C2B00055219D /* SubscribeOn.swift */; };
		C89464E11BC6C2B00055219D /* Switch.swift in Sources */ = {isa = PBXBuildFile; fileRef = C89464701BC6C2B00055219D /* Switch.swift */; };
		C89464E21BC6C2B00055219D /* Take.swift in Sources */ = {isa = PBXBuildFile; fileRef = C89464711BC6C2B00055219D /* Take.swift */; };
		C89464E31BC6C2B00055219D /* TakeUntil.swift in Sources */ = {isa = PBXBuildFile; fileRef = C89464721BC6C2B00055219D /* TakeUntil.swift */; };
		C89464E41BC6C2B00055219D /* TakeWhile.swift in Sources */ = {isa = PBXBuildFile; fileRef = C89464731BC6C2B00055219D /* TakeWhile.swift */; };
		C89464E51BC6C2B00055219D /* Throttle.swift in Sources */ = {isa = PBXBuildFile; fileRef = C89464741BC6C2B00055219D /* Throttle.swift */; };
		C89464E61BC6C2B00055219D /* Timer.swift in Sources */ = {isa = PBXBuildFile; fileRef = C89464751BC6C2B00055219D /* Timer.swift */; };
		C89464E71BC6C2B00055219D /* Zip+arity.swift in Sources */ = {isa = PBXBuildFile; fileRef = C89464761BC6C2B00055219D /* Zip+arity.swift */; };
		C89464E81BC6C2B00055219D /* Zip+arity.tt in Resources */ = {isa = PBXBuildFile; fileRef = C89464771BC6C2B00055219D /* Zip+arity.tt */; };
		C89464E91BC6C2B00055219D /* Zip+CollectionType.swift in Sources */ = {isa = PBXBuildFile; fileRef = C89464781BC6C2B00055219D /* Zip+CollectionType.swift */; };
		C89464EA1BC6C2B00055219D /* Zip.swift in Sources */ = {isa = PBXBuildFile; fileRef = C89464791BC6C2B00055219D /* Zip.swift */; };
		C89464EB1BC6C2B00055219D /* Observable+Aggregate.swift in Sources */ = {isa = PBXBuildFile; fileRef = C894647A1BC6C2B00055219D /* Observable+Aggregate.swift */; };
		C89464EC1BC6C2B00055219D /* Observable+Binding.swift in Sources */ = {isa = PBXBuildFile; fileRef = C894647B1BC6C2B00055219D /* Observable+Binding.swift */; };
		C89464ED1BC6C2B00055219D /* Observable+Concurrency.swift in Sources */ = {isa = PBXBuildFile; fileRef = C894647C1BC6C2B00055219D /* Observable+Concurrency.swift */; };
		C89464EE1BC6C2B00055219D /* Observable+Creation.swift in Sources */ = {isa = PBXBuildFile; fileRef = C894647D1BC6C2B00055219D /* Observable+Creation.swift */; };
		C89464EF1BC6C2B00055219D /* Observable+Debug.swift in Sources */ = {isa = PBXBuildFile; fileRef = C894647E1BC6C2B00055219D /* Observable+Debug.swift */; };
		C89464F01BC6C2B00055219D /* Observable+Multiple.swift in Sources */ = {isa = PBXBuildFile; fileRef = C894647F1BC6C2B00055219D /* Observable+Multiple.swift */; };
		C89464F11BC6C2B00055219D /* Observable+Single.swift in Sources */ = {isa = PBXBuildFile; fileRef = C89464801BC6C2B00055219D /* Observable+Single.swift */; };
		C89464F21BC6C2B00055219D /* Observable+StandardSequenceOperators.swift in Sources */ = {isa = PBXBuildFile; fileRef = C89464811BC6C2B00055219D /* Observable+StandardSequenceOperators.swift */; };
		C89464F31BC6C2B00055219D /* Observable+Time.swift in Sources */ = {isa = PBXBuildFile; fileRef = C89464821BC6C2B00055219D /* Observable+Time.swift */; };
		C89464F41BC6C2B00055219D /* ObservableType.swift in Sources */ = {isa = PBXBuildFile; fileRef = C89464831BC6C2B00055219D /* ObservableType.swift */; };
		C89464F51BC6C2B00055219D /* AnyObserver.swift in Sources */ = {isa = PBXBuildFile; fileRef = C89464841BC6C2B00055219D /* AnyObserver.swift */; };
		C89464F61BC6C2B00055219D /* AnonymousObserver.swift in Sources */ = {isa = PBXBuildFile; fileRef = C89464861BC6C2B00055219D /* AnonymousObserver.swift */; };
		C89464F71BC6C2B00055219D /* ObserverBase.swift in Sources */ = {isa = PBXBuildFile; fileRef = C89464871BC6C2B00055219D /* ObserverBase.swift */; };
		C89464F81BC6C2B00055219D /* TailRecursiveSink.swift in Sources */ = {isa = PBXBuildFile; fileRef = C89464881BC6C2B00055219D /* TailRecursiveSink.swift */; };
		C89464FA1BC6C2B00055219D /* ObserverType.swift in Sources */ = {isa = PBXBuildFile; fileRef = C894648A1BC6C2B00055219D /* ObserverType.swift */; };
		C89464FB1BC6C2B00055219D /* Rx.swift in Sources */ = {isa = PBXBuildFile; fileRef = C894648B1BC6C2B00055219D /* Rx.swift */; };
		C89464FC1BC6C2B00055219D /* RxMutableBox.swift in Sources */ = {isa = PBXBuildFile; fileRef = C894648C1BC6C2B00055219D /* RxMutableBox.swift */; };
		C89465061BC6C2B00055219D /* SchedulerType.swift in Sources */ = {isa = PBXBuildFile; fileRef = C89464971BC6C2B00055219D /* SchedulerType.swift */; };
		C89465071BC6C2B00055219D /* BehaviorSubject.swift in Sources */ = {isa = PBXBuildFile; fileRef = C89464991BC6C2B00055219D /* BehaviorSubject.swift */; };
		C89465081BC6C2B00055219D /* PublishSubject.swift in Sources */ = {isa = PBXBuildFile; fileRef = C894649A1BC6C2B00055219D /* PublishSubject.swift */; };
		C89465091BC6C2B00055219D /* ReplaySubject.swift in Sources */ = {isa = PBXBuildFile; fileRef = C894649B1BC6C2B00055219D /* ReplaySubject.swift */; };
		C894650A1BC6C2B00055219D /* SubjectType.swift in Sources */ = {isa = PBXBuildFile; fileRef = C894649C1BC6C2B00055219D /* SubjectType.swift */; };
		C894650B1BC6C2B00055219D /* Variable.swift in Sources */ = {isa = PBXBuildFile; fileRef = C894649D1BC6C2B00055219D /* Variable.swift */; };
		C89465611BC6C2BC0055219D /* _RX.m in Sources */ = {isa = PBXBuildFile; fileRef = C894650F1BC6C2BC0055219D /* _RX.m */; };
		C89465621BC6C2BC0055219D /* _RXDelegateProxy.m in Sources */ = {isa = PBXBuildFile; fileRef = C89465111BC6C2BC0055219D /* _RXDelegateProxy.m */; };
		C89465631BC6C2BC0055219D /* _RXKVOObserver.m in Sources */ = {isa = PBXBuildFile; fileRef = C89465131BC6C2BC0055219D /* _RXKVOObserver.m */; };
		C89465651BC6C2BC0055219D /* CLLocationManager+Rx.swift in Sources */ = {isa = PBXBuildFile; fileRef = C89465161BC6C2BC0055219D /* CLLocationManager+Rx.swift */; };
		C89465671BC6C2BC0055219D /* ControlEvent.swift in Sources */ = {isa = PBXBuildFile; fileRef = C89465191BC6C2BC0055219D /* ControlEvent.swift */; };
		C89465691BC6C2BC0055219D /* ControlProperty.swift in Sources */ = {isa = PBXBuildFile; fileRef = C894651B1BC6C2BC0055219D /* ControlProperty.swift */; };
		C894656E1BC6C2BC0055219D /* DelegateProxy.swift in Sources */ = {isa = PBXBuildFile; fileRef = C89465201BC6C2BC0055219D /* DelegateProxy.swift */; };
		C894656F1BC6C2BC0055219D /* DelegateProxyType.swift in Sources */ = {isa = PBXBuildFile; fileRef = C89465211BC6C2BC0055219D /* DelegateProxyType.swift */; };
		C89465701BC6C2BC0055219D /* Logging.swift in Sources */ = {isa = PBXBuildFile; fileRef = C89465221BC6C2BC0055219D /* Logging.swift */; };
		C89465711BC6C2BC0055219D /* Observable+Bind.swift in Sources */ = {isa = PBXBuildFile; fileRef = C89465231BC6C2BC0055219D /* Observable+Bind.swift */; };
		C89465721BC6C2BC0055219D /* ControlTarget.swift in Sources */ = {isa = PBXBuildFile; fileRef = C89465261BC6C2BC0055219D /* ControlTarget.swift */; };
		C89465751BC6C2BC0055219D /* KVOObservable.swift in Sources */ = {isa = PBXBuildFile; fileRef = C89465291BC6C2BC0055219D /* KVOObservable.swift */; };
		C89465761BC6C2BC0055219D /* KVOObserver.swift in Sources */ = {isa = PBXBuildFile; fileRef = C894652A1BC6C2BC0055219D /* KVOObserver.swift */; };
		C89465771BC6C2BC0055219D /* NSNotificationCenter+Rx.swift in Sources */ = {isa = PBXBuildFile; fileRef = C894652B1BC6C2BC0055219D /* NSNotificationCenter+Rx.swift */; };
		C89465791BC6C2BC0055219D /* NSObject+Rx.swift in Sources */ = {isa = PBXBuildFile; fileRef = C894652D1BC6C2BC0055219D /* NSObject+Rx.swift */; };
		C894657A1BC6C2BC0055219D /* NSURLSession+Rx.swift in Sources */ = {isa = PBXBuildFile; fileRef = C894652E1BC6C2BC0055219D /* NSURLSession+Rx.swift */; };
		C894657B1BC6C2BC0055219D /* RxCLLocationManagerDelegateProxy.swift in Sources */ = {isa = PBXBuildFile; fileRef = C89465301BC6C2BC0055219D /* RxCLLocationManagerDelegateProxy.swift */; };
		C894657C1BC6C2BC0055219D /* RxCocoa.swift in Sources */ = {isa = PBXBuildFile; fileRef = C89465311BC6C2BC0055219D /* RxCocoa.swift */; };
		C894657D1BC6C2BC0055219D /* RxTarget.swift in Sources */ = {isa = PBXBuildFile; fileRef = C89465321BC6C2BC0055219D /* RxTarget.swift */; };
		C894657E1BC6C2BC0055219D /* Info.plist in Resources */ = {isa = PBXBuildFile; fileRef = C89465331BC6C2BC0055219D /* Info.plist */; };
		C894657F1BC6C2BC0055219D /* RxCollectionViewReactiveArrayDataSource.swift in Sources */ = {isa = PBXBuildFile; fileRef = C89465361BC6C2BC0055219D /* RxCollectionViewReactiveArrayDataSource.swift */; };
		C89465801BC6C2BC0055219D /* RxTableViewReactiveArrayDataSource.swift in Sources */ = {isa = PBXBuildFile; fileRef = C89465371BC6C2BC0055219D /* RxTableViewReactiveArrayDataSource.swift */; };
		C89465811BC6C2BC0055219D /* ItemEvents.swift in Sources */ = {isa = PBXBuildFile; fileRef = C89465391BC6C2BC0055219D /* ItemEvents.swift */; };
		C89465821BC6C2BC0055219D /* RxCollectionViewDataSourceType.swift in Sources */ = {isa = PBXBuildFile; fileRef = C894653B1BC6C2BC0055219D /* RxCollectionViewDataSourceType.swift */; };
		C89465831BC6C2BC0055219D /* RxTableViewDataSourceType.swift in Sources */ = {isa = PBXBuildFile; fileRef = C894653C1BC6C2BC0055219D /* RxTableViewDataSourceType.swift */; };
		C89465861BC6C2BC0055219D /* RxCollectionViewDataSourceProxy.swift in Sources */ = {isa = PBXBuildFile; fileRef = C89465401BC6C2BC0055219D /* RxCollectionViewDataSourceProxy.swift */; };
		C89465871BC6C2BC0055219D /* RxCollectionViewDelegateProxy.swift in Sources */ = {isa = PBXBuildFile; fileRef = C89465411BC6C2BC0055219D /* RxCollectionViewDelegateProxy.swift */; };
		C89465881BC6C2BC0055219D /* RxScrollViewDelegateProxy.swift in Sources */ = {isa = PBXBuildFile; fileRef = C89465421BC6C2BC0055219D /* RxScrollViewDelegateProxy.swift */; };
		C89465891BC6C2BC0055219D /* RxSearchBarDelegateProxy.swift in Sources */ = {isa = PBXBuildFile; fileRef = C89465431BC6C2BC0055219D /* RxSearchBarDelegateProxy.swift */; };
		C894658A1BC6C2BC0055219D /* RxTableViewDataSourceProxy.swift in Sources */ = {isa = PBXBuildFile; fileRef = C89465441BC6C2BC0055219D /* RxTableViewDataSourceProxy.swift */; };
		C894658B1BC6C2BC0055219D /* RxTableViewDelegateProxy.swift in Sources */ = {isa = PBXBuildFile; fileRef = C89465451BC6C2BC0055219D /* RxTableViewDelegateProxy.swift */; };
		C894658C1BC6C2BC0055219D /* RxTextViewDelegateProxy.swift in Sources */ = {isa = PBXBuildFile; fileRef = C89465461BC6C2BC0055219D /* RxTextViewDelegateProxy.swift */; };
		C894658F1BC6C2BC0055219D /* UIBarButtonItem+Rx.swift in Sources */ = {isa = PBXBuildFile; fileRef = C89465491BC6C2BC0055219D /* UIBarButtonItem+Rx.swift */; };
		C89465901BC6C2BC0055219D /* UIButton+Rx.swift in Sources */ = {isa = PBXBuildFile; fileRef = C894654A1BC6C2BC0055219D /* UIButton+Rx.swift */; };
		C89465911BC6C2BC0055219D /* UICollectionView+Rx.swift in Sources */ = {isa = PBXBuildFile; fileRef = C894654B1BC6C2BC0055219D /* UICollectionView+Rx.swift */; };
		C89465921BC6C2BC0055219D /* UIControl+Rx.swift in Sources */ = {isa = PBXBuildFile; fileRef = C894654C1BC6C2BC0055219D /* UIControl+Rx.swift */; };
		C89465931BC6C2BC0055219D /* UIDatePicker+Rx.swift in Sources */ = {isa = PBXBuildFile; fileRef = C894654D1BC6C2BC0055219D /* UIDatePicker+Rx.swift */; };
		C89465941BC6C2BC0055219D /* UIGestureRecognizer+Rx.swift in Sources */ = {isa = PBXBuildFile; fileRef = C894654E1BC6C2BC0055219D /* UIGestureRecognizer+Rx.swift */; };
		C89465951BC6C2BC0055219D /* UIImageView+Rx.swift in Sources */ = {isa = PBXBuildFile; fileRef = C894654F1BC6C2BC0055219D /* UIImageView+Rx.swift */; };
		C89465961BC6C2BC0055219D /* UILabel+Rx.swift in Sources */ = {isa = PBXBuildFile; fileRef = C89465501BC6C2BC0055219D /* UILabel+Rx.swift */; };
		C89465971BC6C2BC0055219D /* UIScrollView+Rx.swift in Sources */ = {isa = PBXBuildFile; fileRef = C89465511BC6C2BC0055219D /* UIScrollView+Rx.swift */; };
		C89465981BC6C2BC0055219D /* UISearchBar+Rx.swift in Sources */ = {isa = PBXBuildFile; fileRef = C89465521BC6C2BC0055219D /* UISearchBar+Rx.swift */; };
		C89465991BC6C2BC0055219D /* UISegmentedControl+Rx.swift in Sources */ = {isa = PBXBuildFile; fileRef = C89465531BC6C2BC0055219D /* UISegmentedControl+Rx.swift */; };
		C894659A1BC6C2BC0055219D /* UISlider+Rx.swift in Sources */ = {isa = PBXBuildFile; fileRef = C89465541BC6C2BC0055219D /* UISlider+Rx.swift */; };
		C894659B1BC6C2BC0055219D /* UIStepper+Rx.swift in Sources */ = {isa = PBXBuildFile; fileRef = C89465551BC6C2BC0055219D /* UIStepper+Rx.swift */; };
		C894659C1BC6C2BC0055219D /* UISwitch+Rx.swift in Sources */ = {isa = PBXBuildFile; fileRef = C89465561BC6C2BC0055219D /* UISwitch+Rx.swift */; };
		C894659D1BC6C2BC0055219D /* UITableView+Rx.swift in Sources */ = {isa = PBXBuildFile; fileRef = C89465571BC6C2BC0055219D /* UITableView+Rx.swift */; };
		C894659E1BC6C2BC0055219D /* UITextField+Rx.swift in Sources */ = {isa = PBXBuildFile; fileRef = C89465581BC6C2BC0055219D /* UITextField+Rx.swift */; };
		C89634081B95BE50002AE38C /* RxBlocking.framework in Embed Frameworks */ = {isa = PBXBuildFile; fileRef = C8A468EF1B8A8BD000BF917B /* RxBlocking.framework */; settings = {ATTRIBUTES = (CodeSignOnCopy, RemoveHeadersOnCopy, ); }; };
		C89634091B95BE50002AE38C /* RxCocoa.framework in Embed Frameworks */ = {isa = PBXBuildFile; fileRef = C8A468ED1B8A8BCC00BF917B /* RxCocoa.framework */; settings = {ATTRIBUTES = (CodeSignOnCopy, RemoveHeadersOnCopy, ); }; };
		C896340A1B95BE51002AE38C /* RxSwift.framework in Embed Frameworks */ = {isa = PBXBuildFile; fileRef = C8A468EB1B8A8BC900BF917B /* RxSwift.framework */; settings = {ATTRIBUTES = (CodeSignOnCopy, RemoveHeadersOnCopy, ); }; };
		C8984C311C36A579001E4272 /* Changeset.swift in Sources */ = {isa = PBXBuildFile; fileRef = C8984C211C36A579001E4272 /* Changeset.swift */; };
		C8984C321C36A579001E4272 /* Changeset.swift in Sources */ = {isa = PBXBuildFile; fileRef = C8984C211C36A579001E4272 /* Changeset.swift */; };
		C8984C331C36A579001E4272 /* RxCollectionViewSectionedAnimatedDataSource.swift in Sources */ = {isa = PBXBuildFile; fileRef = C8984C231C36A579001E4272 /* RxCollectionViewSectionedAnimatedDataSource.swift */; };
		C8984C341C36A579001E4272 /* RxCollectionViewSectionedAnimatedDataSource.swift in Sources */ = {isa = PBXBuildFile; fileRef = C8984C231C36A579001E4272 /* RxCollectionViewSectionedAnimatedDataSource.swift */; };
		C8984C351C36A579001E4272 /* RxCollectionViewSectionedDataSource.swift in Sources */ = {isa = PBXBuildFile; fileRef = C8984C241C36A579001E4272 /* RxCollectionViewSectionedDataSource.swift */; };
		C8984C361C36A579001E4272 /* RxCollectionViewSectionedDataSource.swift in Sources */ = {isa = PBXBuildFile; fileRef = C8984C241C36A579001E4272 /* RxCollectionViewSectionedDataSource.swift */; };
		C8984C371C36A579001E4272 /* RxCollectionViewSectionedReloadDataSource.swift in Sources */ = {isa = PBXBuildFile; fileRef = C8984C251C36A579001E4272 /* RxCollectionViewSectionedReloadDataSource.swift */; };
		C8984C381C36A579001E4272 /* RxCollectionViewSectionedReloadDataSource.swift in Sources */ = {isa = PBXBuildFile; fileRef = C8984C251C36A579001E4272 /* RxCollectionViewSectionedReloadDataSource.swift */; };
		C8984C391C36A579001E4272 /* RxTableViewSectionedAnimatedDataSource.swift in Sources */ = {isa = PBXBuildFile; fileRef = C8984C261C36A579001E4272 /* RxTableViewSectionedAnimatedDataSource.swift */; };
		C8984C3A1C36A579001E4272 /* RxTableViewSectionedAnimatedDataSource.swift in Sources */ = {isa = PBXBuildFile; fileRef = C8984C261C36A579001E4272 /* RxTableViewSectionedAnimatedDataSource.swift */; };
		C8984C3B1C36A579001E4272 /* RxTableViewSectionedDataSource.swift in Sources */ = {isa = PBXBuildFile; fileRef = C8984C271C36A579001E4272 /* RxTableViewSectionedDataSource.swift */; };
		C8984C3C1C36A579001E4272 /* RxTableViewSectionedDataSource.swift in Sources */ = {isa = PBXBuildFile; fileRef = C8984C271C36A579001E4272 /* RxTableViewSectionedDataSource.swift */; };
		C8984C3D1C36A579001E4272 /* RxTableViewSectionedReloadDataSource.swift in Sources */ = {isa = PBXBuildFile; fileRef = C8984C281C36A579001E4272 /* RxTableViewSectionedReloadDataSource.swift */; };
		C8984C3E1C36A579001E4272 /* RxTableViewSectionedReloadDataSource.swift in Sources */ = {isa = PBXBuildFile; fileRef = C8984C281C36A579001E4272 /* RxTableViewSectionedReloadDataSource.swift */; };
		C8984C3F1C36A579001E4272 /* Differentiator.swift in Sources */ = {isa = PBXBuildFile; fileRef = C8984C291C36A579001E4272 /* Differentiator.swift */; };
		C8984C401C36A579001E4272 /* Differentiator.swift in Sources */ = {isa = PBXBuildFile; fileRef = C8984C291C36A579001E4272 /* Differentiator.swift */; };
		C8984C411C36A579001E4272 /* ObservableConvertibleType+Differentiator.swift in Sources */ = {isa = PBXBuildFile; fileRef = C8984C2A1C36A579001E4272 /* ObservableConvertibleType+Differentiator.swift */; };
		C8984C421C36A579001E4272 /* ObservableConvertibleType+Differentiator.swift in Sources */ = {isa = PBXBuildFile; fileRef = C8984C2A1C36A579001E4272 /* ObservableConvertibleType+Differentiator.swift */; };
		C8984C451C36A579001E4272 /* RxDataSourceStarterKit.swift in Sources */ = {isa = PBXBuildFile; fileRef = C8984C2C1C36A579001E4272 /* RxDataSourceStarterKit.swift */; };
		C8984C461C36A579001E4272 /* RxDataSourceStarterKit.swift in Sources */ = {isa = PBXBuildFile; fileRef = C8984C2C1C36A579001E4272 /* RxDataSourceStarterKit.swift */; };
		C8984C471C36A579001E4272 /* SectionedViewType.swift in Sources */ = {isa = PBXBuildFile; fileRef = C8984C2D1C36A579001E4272 /* SectionedViewType.swift */; };
		C8984C481C36A579001E4272 /* SectionedViewType.swift in Sources */ = {isa = PBXBuildFile; fileRef = C8984C2D1C36A579001E4272 /* SectionedViewType.swift */; };
		C8984C491C36A579001E4272 /* SectionModel.swift in Sources */ = {isa = PBXBuildFile; fileRef = C8984C2E1C36A579001E4272 /* SectionModel.swift */; };
		C8984C4A1C36A579001E4272 /* SectionModel.swift in Sources */ = {isa = PBXBuildFile; fileRef = C8984C2E1C36A579001E4272 /* SectionModel.swift */; };
		C8984C4B1C36A579001E4272 /* SectionModelType.swift in Sources */ = {isa = PBXBuildFile; fileRef = C8984C2F1C36A579001E4272 /* SectionModelType.swift */; };
		C8984C4C1C36A579001E4272 /* SectionModelType.swift in Sources */ = {isa = PBXBuildFile; fileRef = C8984C2F1C36A579001E4272 /* SectionModelType.swift */; };
		C8984C4D1C36A579001E4272 /* UISectionedViewType+RxAnimatedDataSource.swift in Sources */ = {isa = PBXBuildFile; fileRef = C8984C301C36A579001E4272 /* UISectionedViewType+RxAnimatedDataSource.swift */; };
		C8984C4E1C36A579001E4272 /* UISectionedViewType+RxAnimatedDataSource.swift in Sources */ = {isa = PBXBuildFile; fileRef = C8984C301C36A579001E4272 /* UISectionedViewType+RxAnimatedDataSource.swift */; };
		C8984CD11C36BC3E001E4272 /* NumberCell.swift in Sources */ = {isa = PBXBuildFile; fileRef = C8984CCE1C36BC3E001E4272 /* NumberCell.swift */; };
		C8984CD21C36BC3E001E4272 /* NumberCell.swift in Sources */ = {isa = PBXBuildFile; fileRef = C8984CCE1C36BC3E001E4272 /* NumberCell.swift */; };
		C8984CD31C36BC3E001E4272 /* NumberSectionView.swift in Sources */ = {isa = PBXBuildFile; fileRef = C8984CCF1C36BC3E001E4272 /* NumberSectionView.swift */; };
		C8984CD41C36BC3E001E4272 /* NumberSectionView.swift in Sources */ = {isa = PBXBuildFile; fileRef = C8984CCF1C36BC3E001E4272 /* NumberSectionView.swift */; };
		C8984CD51C36BC3E001E4272 /* PartialUpdatesViewController.swift in Sources */ = {isa = PBXBuildFile; fileRef = C8984CD01C36BC3E001E4272 /* PartialUpdatesViewController.swift */; };
		C8984CD61C36BC3E001E4272 /* PartialUpdatesViewController.swift in Sources */ = {isa = PBXBuildFile; fileRef = C8984CD01C36BC3E001E4272 /* PartialUpdatesViewController.swift */; };
		C89C2BD61C321DA200EBC99C /* TestScheduler+MarbleTests.swift in Sources */ = {isa = PBXBuildFile; fileRef = C89C2BD51C321DA200EBC99C /* TestScheduler+MarbleTests.swift */; };
		C89C2BDC1C32231A00EBC99C /* MockGitHubAPI.swift in Sources */ = {isa = PBXBuildFile; fileRef = C89C2BD81C32231A00EBC99C /* MockGitHubAPI.swift */; };
		C89C2BDD1C32231A00EBC99C /* MockWireframe.swift in Sources */ = {isa = PBXBuildFile; fileRef = C89C2BD91C32231A00EBC99C /* MockWireframe.swift */; };
		C89C2BDE1C32231A00EBC99C /* NotImplementedStubs.swift in Sources */ = {isa = PBXBuildFile; fileRef = C89C2BDA1C32231A00EBC99C /* NotImplementedStubs.swift */; };
		C89C2BDF1C32231A00EBC99C /* ValidationResult+Equatable.swift in Sources */ = {isa = PBXBuildFile; fileRef = C89C2BDB1C32231A00EBC99C /* ValidationResult+Equatable.swift */; };
		C89CDB711BCC45E5002063D9 /* ShareReplay1.swift in Sources */ = {isa = PBXBuildFile; fileRef = C89CDB611BCC45DC002063D9 /* ShareReplay1.swift */; };
		C89CDB721BCC45EE002063D9 /* SkipUntil.swift in Sources */ = {isa = PBXBuildFile; fileRef = C89CDB621BCC45DC002063D9 /* SkipUntil.swift */; };
		C8A2A2C81B4049E300F11F09 /* PseudoRandomGenerator.swift in Sources */ = {isa = PBXBuildFile; fileRef = C8A2A2C71B4049E300F11F09 /* PseudoRandomGenerator.swift */; };
		C8A2A2CB1B404A1200F11F09 /* Randomizer.swift in Sources */ = {isa = PBXBuildFile; fileRef = C8A2A2CA1B404A1200F11F09 /* Randomizer.swift */; };
		C8A468EC1B8A8BC900BF917B /* RxSwift.framework in Frameworks */ = {isa = PBXBuildFile; fileRef = C8A468EB1B8A8BC900BF917B /* RxSwift.framework */; };
		C8A468EE1B8A8BCC00BF917B /* RxCocoa.framework in Frameworks */ = {isa = PBXBuildFile; fileRef = C8A468ED1B8A8BCC00BF917B /* RxCocoa.framework */; };
		C8A468F01B8A8BD000BF917B /* RxBlocking.framework in Frameworks */ = {isa = PBXBuildFile; fileRef = C8A468EF1B8A8BD000BF917B /* RxBlocking.framework */; };
		C8A468F11B8A8C2600BF917B /* RxBlocking.framework in Frameworks */ = {isa = PBXBuildFile; fileRef = C8A468EF1B8A8BD000BF917B /* RxBlocking.framework */; };
		C8A468F21B8A8C2600BF917B /* RxCocoa.framework in Frameworks */ = {isa = PBXBuildFile; fileRef = C8A468ED1B8A8BCC00BF917B /* RxCocoa.framework */; };
		C8A468F31B8A8C2600BF917B /* RxSwift.framework in Frameworks */ = {isa = PBXBuildFile; fileRef = C8A468EB1B8A8BC900BF917B /* RxSwift.framework */; };
		C8BCD3CE1C14756F005F1280 /* ShareReplay1WhileConnected.swift in Sources */ = {isa = PBXBuildFile; fileRef = C8BCD3CD1C14756F005F1280 /* ShareReplay1WhileConnected.swift */; };
		C8BCD3DF1C1480E9005F1280 /* Operators.swift in Sources */ = {isa = PBXBuildFile; fileRef = C8BCD3DE1C1480E9005F1280 /* Operators.swift */; };
		C8BCD3E01C1480E9005F1280 /* Operators.swift in Sources */ = {isa = PBXBuildFile; fileRef = C8BCD3DE1C1480E9005F1280 /* Operators.swift */; };
		C8BCD3E31C14820B005F1280 /* IntroductionExampleViewController.swift in Sources */ = {isa = PBXBuildFile; fileRef = C8BCD3E21C14820B005F1280 /* IntroductionExampleViewController.swift */; };
		C8BCD3E61C14A95E005F1280 /* NumbersViewController.swift in Sources */ = {isa = PBXBuildFile; fileRef = C8BCD3E51C14A95E005F1280 /* NumbersViewController.swift */; };
		C8BCD3E71C14A95E005F1280 /* NumbersViewController.swift in Sources */ = {isa = PBXBuildFile; fileRef = C8BCD3E51C14A95E005F1280 /* NumbersViewController.swift */; };
		C8BCD3EA1C14B02A005F1280 /* SimpleValidationViewController.swift in Sources */ = {isa = PBXBuildFile; fileRef = C8BCD3E91C14B02A005F1280 /* SimpleValidationViewController.swift */; };
		C8BCD3EB1C14B02A005F1280 /* SimpleValidationViewController.swift in Sources */ = {isa = PBXBuildFile; fileRef = C8BCD3E91C14B02A005F1280 /* SimpleValidationViewController.swift */; };
		C8BCD4021C14BFB7005F1280 /* NSLayoutConstraint+Rx.swift in Sources */ = {isa = PBXBuildFile; fileRef = C8BCD4011C14BFB7005F1280 /* NSLayoutConstraint+Rx.swift */; };
		C8BCD4041C14BFCA005F1280 /* UIView+Rx.swift in Sources */ = {isa = PBXBuildFile; fileRef = C8BCD4031C14BFCA005F1280 /* UIView+Rx.swift */; };
		C8C46DA81B47F7110020D71E /* CollectionViewImageCell.swift in Sources */ = {isa = PBXBuildFile; fileRef = C8C46DA31B47F7110020D71E /* CollectionViewImageCell.swift */; };
		C8C46DA91B47F7110020D71E /* WikipediaImageCell.xib in Resources */ = {isa = PBXBuildFile; fileRef = C8C46DA41B47F7110020D71E /* WikipediaImageCell.xib */; };
		C8C46DAA1B47F7110020D71E /* WikipediaSearchCell.swift in Sources */ = {isa = PBXBuildFile; fileRef = C8C46DA51B47F7110020D71E /* WikipediaSearchCell.swift */; };
		C8C46DAB1B47F7110020D71E /* WikipediaSearchCell.xib in Resources */ = {isa = PBXBuildFile; fileRef = C8C46DA61B47F7110020D71E /* WikipediaSearchCell.xib */; };
		C8C46DAC1B47F7110020D71E /* WikipediaSearchViewController.swift in Sources */ = {isa = PBXBuildFile; fileRef = C8C46DA71B47F7110020D71E /* WikipediaSearchViewController.swift */; };
		C8C4B4BF1C17724A00828BD5 /* _RXObjCRuntime.m in Sources */ = {isa = PBXBuildFile; fileRef = C8C4B4BD1C17724A00828BD5 /* _RXObjCRuntime.m */; };
		C8C4B4CC1C17728200828BD5 /* MessageSentObserver.swift in Sources */ = {isa = PBXBuildFile; fileRef = C8C4B4CA1C17728200828BD5 /* MessageSentObserver.swift */; };
		C8CCB8D41C2D5FBA000EDACC /* String+Rx.swift in Sources */ = {isa = PBXBuildFile; fileRef = C8CCB8D31C2D5FBA000EDACC /* String+Rx.swift */; };
		C8D132151C42B54B00B59FFF /* UIImagePickerController+RxCreate.swift in Sources */ = {isa = PBXBuildFile; fileRef = C8D132141C42B54B00B59FFF /* UIImagePickerController+RxCreate.swift */; };
		C8D132161C42B54B00B59FFF /* UIImagePickerController+RxCreate.swift in Sources */ = {isa = PBXBuildFile; fileRef = C8D132141C42B54B00B59FFF /* UIImagePickerController+RxCreate.swift */; };
		C8DF92CD1B0B2F84009BCF9A /* AppDelegate.swift in Sources */ = {isa = PBXBuildFile; fileRef = C8DF92C81B0B2F84009BCF9A /* AppDelegate.swift */; };
		C8DF92DF1B0B328B009BCF9A /* AppDelegate.swift in Sources */ = {isa = PBXBuildFile; fileRef = C8DF92DE1B0B328B009BCF9A /* AppDelegate.swift */; };
		C8DF92E31B0B32DA009BCF9A /* LaunchScreen.xib in Resources */ = {isa = PBXBuildFile; fileRef = C8DF92E01B0B32DA009BCF9A /* LaunchScreen.xib */; };
		C8DF92E41B0B32DA009BCF9A /* Main.storyboard in Resources */ = {isa = PBXBuildFile; fileRef = C8DF92E11B0B32DA009BCF9A /* Main.storyboard */; };
		C8DF92E51B0B32DA009BCF9A /* RootViewController.swift in Sources */ = {isa = PBXBuildFile; fileRef = C8DF92E21B0B32DA009BCF9A /* RootViewController.swift */; };
		C8DF92E71B0B32F2009BCF9A /* Main.storyboard in Resources */ = {isa = PBXBuildFile; fileRef = C8DF92E61B0B32F2009BCF9A /* Main.storyboard */; };
		C8DF92EA1B0B38C0009BCF9A /* Images.xcassets in Resources */ = {isa = PBXBuildFile; fileRef = C8DF92E91B0B38C0009BCF9A /* Images.xcassets */; };
		C8DF92EB1B0B38C0009BCF9A /* Images.xcassets in Resources */ = {isa = PBXBuildFile; fileRef = C8DF92E91B0B38C0009BCF9A /* Images.xcassets */; };
		C8E9D2AF1BD3FD960079D0DB /* ActivityIndicator.swift in Sources */ = {isa = PBXBuildFile; fileRef = C80397391BD3E17D009D8B26 /* ActivityIndicator.swift */; };
		C8F3FFF11C6FD2FA00E60EEC /* UIApplication+Rx.swift in Sources */ = {isa = PBXBuildFile; fileRef = E3EE18D11C4D68F900834224 /* UIApplication+Rx.swift */; };
		C8F3FFF51C6FD62E00E60EEC /* UIBindingObserver.swift in Sources */ = {isa = PBXBuildFile; fileRef = C8F3FFF41C6FD62E00E60EEC /* UIBindingObserver.swift */; };
		C8F6A12B1BEF9DA3007DF367 /* ConcurrentDispatchQueueScheduler.swift in Sources */ = {isa = PBXBuildFile; fileRef = C894648E1BC6C2B00055219D /* ConcurrentDispatchQueueScheduler.swift */; };
		C8F6A12C1BEF9DA3007DF367 /* ConcurrentMainScheduler.swift in Sources */ = {isa = PBXBuildFile; fileRef = C8B145051BD2E45200267DCE /* ConcurrentMainScheduler.swift */; };
		C8F6A12D1BEF9DA3007DF367 /* CurrentThreadScheduler.swift in Sources */ = {isa = PBXBuildFile; fileRef = C894648F1BC6C2B00055219D /* CurrentThreadScheduler.swift */; };
		C8F6A12F1BEF9DA3007DF367 /* ImmediateScheduler.swift in Sources */ = {isa = PBXBuildFile; fileRef = C8B145041BD2E45200267DCE /* ImmediateScheduler.swift */; };
		C8F6A1301BEF9DA3007DF367 /* MainScheduler.swift in Sources */ = {isa = PBXBuildFile; fileRef = C89464911BC6C2B00055219D /* MainScheduler.swift */; };
		C8F6A1311BEF9DA3007DF367 /* OperationQueueScheduler.swift in Sources */ = {isa = PBXBuildFile; fileRef = C89464921BC6C2B00055219D /* OperationQueueScheduler.swift */; };
		C8F6A1321BEF9DA3007DF367 /* RecursiveScheduler.swift in Sources */ = {isa = PBXBuildFile; fileRef = C89464931BC6C2B00055219D /* RecursiveScheduler.swift */; };
		C8F6A1341BEF9DA3007DF367 /* SchedulerServices+Emulation.swift in Sources */ = {isa = PBXBuildFile; fileRef = C89464951BC6C2B00055219D /* SchedulerServices+Emulation.swift */; };
		C8F6A1351BEF9DA3007DF367 /* SerialDispatchQueueScheduler.swift in Sources */ = {isa = PBXBuildFile; fileRef = C89464961BC6C2B00055219D /* SerialDispatchQueueScheduler.swift */; };
		C8F6A1381BEF9DF6007DF367 /* RetryWhen.swift in Sources */ = {isa = PBXBuildFile; fileRef = C8F6A1361BEF9DD4007DF367 /* RetryWhen.swift */; };
		C8F8C48A1C277F460047640B /* CalculatorState.swift in Sources */ = {isa = PBXBuildFile; fileRef = C8F8C4891C277F460047640B /* CalculatorState.swift */; };
		C8F8C48B1C277F460047640B /* CalculatorState.swift in Sources */ = {isa = PBXBuildFile; fileRef = C8F8C4891C277F460047640B /* CalculatorState.swift */; };
		C8F8C49D1C277F4F0047640B /* CalculatorAction.swift in Sources */ = {isa = PBXBuildFile; fileRef = C8F8C49C1C277F4F0047640B /* CalculatorAction.swift */; };
		C8F8C49E1C277F4F0047640B /* CalculatorAction.swift in Sources */ = {isa = PBXBuildFile; fileRef = C8F8C49C1C277F4F0047640B /* CalculatorAction.swift */; };
		C8F8C4A01C277F5A0047640B /* Operation.swift in Sources */ = {isa = PBXBuildFile; fileRef = C8F8C49F1C277F5A0047640B /* Operation.swift */; };
		C8F8C4A11C277F5A0047640B /* Operation.swift in Sources */ = {isa = PBXBuildFile; fileRef = C8F8C49F1C277F5A0047640B /* Operation.swift */; };
		CB30D9EE1BF106260084C1C0 /* SingleAsync.swift in Sources */ = {isa = PBXBuildFile; fileRef = CB30D9ED1BF106260084C1C0 /* SingleAsync.swift */; };
		CB883B501BE3AC54000AC2EE /* BooleanDisposable.swift in Sources */ = {isa = PBXBuildFile; fileRef = CB883B4E1BE3AC54000AC2EE /* BooleanDisposable.swift */; };
		CB883B511BE3AC54000AC2EE /* RefCountDisposable.swift in Sources */ = {isa = PBXBuildFile; fileRef = CB883B4F1BE3AC54000AC2EE /* RefCountDisposable.swift */; };
		CB883B601BE3AC72000AC2EE /* Window.swift in Sources */ = {isa = PBXBuildFile; fileRef = CB883B5E1BE3AC72000AC2EE /* Window.swift */; };
		CB883B611BE3AC72000AC2EE /* AddRef.swift in Sources */ = {isa = PBXBuildFile; fileRef = CB883B5F1BE3AC72000AC2EE /* AddRef.swift */; };
		CBEE77541BD8C7B700AD584C /* ToArray.swift in Sources */ = {isa = PBXBuildFile; fileRef = CBEE77531BD8C7B700AD584C /* ToArray.swift */; };
		D2245A191BD5654C00E7146F /* WithLatestFrom.swift in Sources */ = {isa = PBXBuildFile; fileRef = D2245A0B1BD564A700E7146F /* WithLatestFrom.swift */; };
		D2AF91981BD3D95900A008C1 /* Using.swift in Sources */ = {isa = PBXBuildFile; fileRef = D2AF91881BD2C51900A008C1 /* Using.swift */; };
<<<<<<< HEAD
		E3EE18D21C4D68F900834224 /* UIApplication+Rx.swift in Sources */ = {isa = PBXBuildFile; fileRef = E3EE18D11C4D68F900834224 /* UIApplication+Rx.swift */; };
		EBF032401C69FAEB00C81573 /* Delay.swift in Sources */ = {isa = PBXBuildFile; fileRef = EBF0323F1C69FAEB00C81573 /* Delay.swift */; };
=======
>>>>>>> 8021db99
/* End PBXBuildFile section */

/* Begin PBXContainerItemProxy section */
		8479BC651C3BC98F00FB8B54 /* PBXContainerItemProxy */ = {
			isa = PBXContainerItemProxy;
			containerPortal = C81B39F11BC1C28400EF5A9F /* Rx.xcodeproj */;
			proxyType = 2;
			remoteGlobalIDString = C83508C31C386F6F0027C24C;
			remoteInfo = "AllTests-iOS";
		};
		8479BC671C3BC98F00FB8B54 /* PBXContainerItemProxy */ = {
			isa = PBXContainerItemProxy;
			containerPortal = C81B39F11BC1C28400EF5A9F /* Rx.xcodeproj */;
			proxyType = 2;
			remoteGlobalIDString = C83509841C38740E0027C24C;
			remoteInfo = "AllTests-tvOS";
		};
		8479BC691C3BC98F00FB8B54 /* PBXContainerItemProxy */ = {
			isa = PBXContainerItemProxy;
			containerPortal = C81B39F11BC1C28400EF5A9F /* Rx.xcodeproj */;
			proxyType = 2;
			remoteGlobalIDString = C83509941C38742C0027C24C;
			remoteInfo = "AllTests-OSX";
		};
		8479BC6B1C3BC98F00FB8B54 /* PBXContainerItemProxy */ = {
			isa = PBXContainerItemProxy;
			containerPortal = C81B39F11BC1C28400EF5A9F /* Rx.xcodeproj */;
			proxyType = 2;
			remoteGlobalIDString = C85BA04B1C3878740075D68E;
			remoteInfo = PerformanceTests;
		};
		C81B3A001BC1C28400EF5A9F /* PBXContainerItemProxy */ = {
			isa = PBXContainerItemProxy;
			containerPortal = C81B39F11BC1C28400EF5A9F /* Rx.xcodeproj */;
			proxyType = 2;
			remoteGlobalIDString = C8A56AD71AD7424700B4673B;
			remoteInfo = "RxSwift-iOS";
		};
		C81B3A021BC1C28400EF5A9F /* PBXContainerItemProxy */ = {
			isa = PBXContainerItemProxy;
			containerPortal = C81B39F11BC1C28400EF5A9F /* Rx.xcodeproj */;
			proxyType = 2;
			remoteGlobalIDString = C88BB8711B07E5ED0064D411;
			remoteInfo = "RxSwift-OSX";
		};
		C81B3A041BC1C28400EF5A9F /* PBXContainerItemProxy */ = {
			isa = PBXContainerItemProxy;
			containerPortal = C81B39F11BC1C28400EF5A9F /* Rx.xcodeproj */;
			proxyType = 2;
			remoteGlobalIDString = D2EA280C1BB9B5A200880ED3;
			remoteInfo = "RxSwift-tvOS";
		};
		C81B3A061BC1C28400EF5A9F /* PBXContainerItemProxy */ = {
			isa = PBXContainerItemProxy;
			containerPortal = C81B39F11BC1C28400EF5A9F /* Rx.xcodeproj */;
			proxyType = 2;
			remoteGlobalIDString = C8F0C0021BBBFB8B001B112F;
			remoteInfo = "RxSwift-watchOS";
		};
		C81B3A081BC1C28400EF5A9F /* PBXContainerItemProxy */ = {
			isa = PBXContainerItemProxy;
			containerPortal = C81B39F11BC1C28400EF5A9F /* Rx.xcodeproj */;
			proxyType = 2;
			remoteGlobalIDString = C809396D1B8A71760088E94D;
			remoteInfo = "RxCocoa-iOS";
		};
		C81B3A0A1BC1C28400EF5A9F /* PBXContainerItemProxy */ = {
			isa = PBXContainerItemProxy;
			containerPortal = C81B39F11BC1C28400EF5A9F /* Rx.xcodeproj */;
			proxyType = 2;
			remoteGlobalIDString = C80939E71B8A71840088E94D;
			remoteInfo = "RxCocoa-OSX";
		};
		C81B3A0C1BC1C28400EF5A9F /* PBXContainerItemProxy */ = {
			isa = PBXContainerItemProxy;
			containerPortal = C81B39F11BC1C28400EF5A9F /* Rx.xcodeproj */;
			proxyType = 2;
			remoteGlobalIDString = D2138C751BB9BE9800339B5C;
			remoteInfo = "RxCocoa-tvOS";
		};
		C81B3A0E1BC1C28400EF5A9F /* PBXContainerItemProxy */ = {
			isa = PBXContainerItemProxy;
			containerPortal = C81B39F11BC1C28400EF5A9F /* Rx.xcodeproj */;
			proxyType = 2;
			remoteGlobalIDString = C8F0C04B1BBBFBB9001B112F;
			remoteInfo = "RxCocoa-watchOS";
		};
		C81B3A101BC1C28400EF5A9F /* PBXContainerItemProxy */ = {
			isa = PBXContainerItemProxy;
			containerPortal = C81B39F11BC1C28400EF5A9F /* Rx.xcodeproj */;
			proxyType = 2;
			remoteGlobalIDString = C8093BC71B8A71F00088E94D;
			remoteInfo = "RxBlocking-iOS";
		};
		C81B3A121BC1C28400EF5A9F /* PBXContainerItemProxy */ = {
			isa = PBXContainerItemProxy;
			containerPortal = C81B39F11BC1C28400EF5A9F /* Rx.xcodeproj */;
			proxyType = 2;
			remoteGlobalIDString = C8093C451B8A71FC0088E94D;
			remoteInfo = "RxBlocking-OSX";
		};
		C81B3A141BC1C28400EF5A9F /* PBXContainerItemProxy */ = {
			isa = PBXContainerItemProxy;
			containerPortal = C81B39F11BC1C28400EF5A9F /* Rx.xcodeproj */;
			proxyType = 2;
			remoteGlobalIDString = D2EBEB811BB9B99D003A27DC;
			remoteInfo = "RxBlocking-tvOS";
		};
		C81B3A161BC1C28400EF5A9F /* PBXContainerItemProxy */ = {
			isa = PBXContainerItemProxy;
			containerPortal = C81B39F11BC1C28400EF5A9F /* Rx.xcodeproj */;
			proxyType = 2;
			remoteGlobalIDString = C8F0C0581BBBFBCE001B112F;
			remoteInfo = "RxBlocking-watchOS";
		};
		C849EF661C3190360048AC4A /* PBXContainerItemProxy */ = {
			isa = PBXContainerItemProxy;
			containerPortal = C83366D51AD0293800C668A7 /* Project object */;
			proxyType = 1;
			remoteGlobalIDString = C83366DC1AD0293800C668A7;
			remoteInfo = "RxExample-iOS";
		};
		C8864C591C275A200073016D /* PBXContainerItemProxy */ = {
			isa = PBXContainerItemProxy;
			containerPortal = C81B39F11BC1C28400EF5A9F /* Rx.xcodeproj */;
			proxyType = 2;
			remoteGlobalIDString = C88FA50C1C25C44800CCFEA4;
			remoteInfo = "RxTests-iOS";
		};
		C8864C5B1C275A200073016D /* PBXContainerItemProxy */ = {
			isa = PBXContainerItemProxy;
			containerPortal = C81B39F11BC1C28400EF5A9F /* Rx.xcodeproj */;
			proxyType = 2;
			remoteGlobalIDString = C88FA51D1C25C4B500CCFEA4;
			remoteInfo = "RxTests-OSX";
		};
		C8864C5D1C275A200073016D /* PBXContainerItemProxy */ = {
			isa = PBXContainerItemProxy;
			containerPortal = C81B39F11BC1C28400EF5A9F /* Rx.xcodeproj */;
			proxyType = 2;
			remoteGlobalIDString = C88FA52E1C25C4C000CCFEA4;
			remoteInfo = "RxTests-tvOS";
		};
		C8864C5F1C275A200073016D /* PBXContainerItemProxy */ = {
			isa = PBXContainerItemProxy;
			containerPortal = C81B39F11BC1C28400EF5A9F /* Rx.xcodeproj */;
			proxyType = 2;
			remoteGlobalIDString = C88FA53F1C25C4CC00CCFEA4;
			remoteInfo = "RxTests-watchOS";
		};
/* End PBXContainerItemProxy section */

/* Begin PBXCopyFilesBuildPhase section */
		C8297E621B6CF905000589EA /* Embed Frameworks */ = {
			isa = PBXCopyFilesBuildPhase;
			buildActionMask = 2147483647;
			dstPath = "";
			dstSubfolderSpec = 10;
			files = (
			);
			name = "Embed Frameworks";
			runOnlyForDeploymentPostprocessing = 0;
		};
		C83367351AD029C700C668A7 /* Embed Frameworks */ = {
			isa = PBXCopyFilesBuildPhase;
			buildActionMask = 2147483647;
			dstPath = "";
			dstSubfolderSpec = 10;
			files = (
				C89634081B95BE50002AE38C /* RxBlocking.framework in Embed Frameworks */,
				C89634091B95BE50002AE38C /* RxCocoa.framework in Embed Frameworks */,
				C896340A1B95BE51002AE38C /* RxSwift.framework in Embed Frameworks */,
			);
			name = "Embed Frameworks";
			runOnlyForDeploymentPostprocessing = 0;
		};
		C88BB8D61B07E6C90064D411 /* Embed Frameworks */ = {
			isa = PBXCopyFilesBuildPhase;
			buildActionMask = 2147483647;
			dstPath = "";
			dstSubfolderSpec = 10;
			files = (
			);
			name = "Embed Frameworks";
			runOnlyForDeploymentPostprocessing = 0;
		};
/* End PBXCopyFilesBuildPhase section */

/* Begin PBXFileReference section */
		0744CDD31C4DB5F000720FD2 /* GeolocationService.swift */ = {isa = PBXFileReference; fileEncoding = 4; lastKnownFileType = sourcecode.swift; path = GeolocationService.swift; sourceTree = "<group>"; };
		0744CDEC1C4DB78600720FD2 /* GeolocationViewController.swift */ = {isa = PBXFileReference; fileEncoding = 4; lastKnownFileType = sourcecode.swift; path = GeolocationViewController.swift; sourceTree = "<group>"; };
		075F130F1B4E9D5A000D7861 /* APIWrappersViewController.swift */ = {isa = PBXFileReference; fileEncoding = 4; lastKnownFileType = sourcecode.swift; path = APIWrappersViewController.swift; sourceTree = "<group>"; };
		07A5C3DA1B70B703001EFE5C /* CalculatorViewController.swift */ = {isa = PBXFileReference; fileEncoding = 4; lastKnownFileType = sourcecode.swift; path = CalculatorViewController.swift; sourceTree = "<group>"; };
		07E3C2321B03605B0010338D /* Dependencies.swift */ = {isa = PBXFileReference; fileEncoding = 4; lastKnownFileType = sourcecode.swift; name = Dependencies.swift; path = Examples/Dependencies.swift; sourceTree = "<group>"; };
		842A5A251C357F21003568D5 /* NSTextStorage+Rx.swift */ = {isa = PBXFileReference; fileEncoding = 4; lastKnownFileType = sourcecode.swift; path = "NSTextStorage+Rx.swift"; sourceTree = "<group>"; };
		8479BC4F1C3BC98F00FB8B54 /* RxImagePickerDelegateProxy.swift */ = {isa = PBXFileReference; fileEncoding = 4; lastKnownFileType = sourcecode.swift; path = RxImagePickerDelegateProxy.swift; sourceTree = "<group>"; };
		8479BC6D1C3BC99C00FB8B54 /* UIImagePickerController+Rx.swift */ = {isa = PBXFileReference; fileEncoding = 4; lastKnownFileType = sourcecode.swift; path = "UIImagePickerController+Rx.swift"; sourceTree = "<group>"; };
		8479BC701C3BCB9800FB8B54 /* ImagePickerController.swift */ = {isa = PBXFileReference; fileEncoding = 4; lastKnownFileType = sourcecode.swift; path = ImagePickerController.swift; sourceTree = "<group>"; };
		84C225AA1C340474008724EC /* RxTextStorageDelegateProxy.swift */ = {isa = PBXFileReference; fileEncoding = 4; lastKnownFileType = sourcecode.swift; path = RxTextStorageDelegateProxy.swift; sourceTree = "<group>"; };
		9B4612941C106CF100BBBB4E /* UIActivityIndicatorView+Rx.swift */ = {isa = PBXFileReference; fileEncoding = 4; lastKnownFileType = sourcecode.swift; path = "UIActivityIndicatorView+Rx.swift"; sourceTree = "<group>"; };
		B1604CB41BE49F8D002E1279 /* DownloadableImage.swift */ = {isa = PBXFileReference; fileEncoding = 4; lastKnownFileType = sourcecode.swift; path = DownloadableImage.swift; sourceTree = "<group>"; };
		B1604CC81BE5BBFA002E1279 /* UIImageView+DownloadableImage.swift */ = {isa = PBXFileReference; fileEncoding = 4; lastKnownFileType = sourcecode.swift; path = "UIImageView+DownloadableImage.swift"; sourceTree = "<group>"; };
		B18F3BBB1BD92EC8000AAC79 /* Reachability.swift */ = {isa = PBXFileReference; fileEncoding = 4; lastKnownFileType = sourcecode.swift; path = Reachability.swift; sourceTree = "<group>"; };
		B18F3BE11BDB2E8F000AAC79 /* ReachabilityService.swift */ = {isa = PBXFileReference; fileEncoding = 4; lastKnownFileType = sourcecode.swift; path = ReachabilityService.swift; sourceTree = "<group>"; };
		B1B7C3CF1BE006870076934E /* TakeLast.swift */ = {isa = PBXFileReference; lastKnownFileType = sourcecode.swift; path = TakeLast.swift; sourceTree = "<group>"; };
		C80397391BD3E17D009D8B26 /* ActivityIndicator.swift */ = {isa = PBXFileReference; fileEncoding = 4; lastKnownFileType = sourcecode.swift; path = ActivityIndicator.swift; sourceTree = "<group>"; };
		C809E9791BE6841C0058D948 /* Wireframe.swift */ = {isa = PBXFileReference; fileEncoding = 4; lastKnownFileType = sourcecode.swift; path = Wireframe.swift; sourceTree = "<group>"; };
		C809E97C1BE697100058D948 /* UIImage+Extensions.swift */ = {isa = PBXFileReference; fileEncoding = 4; lastKnownFileType = sourcecode.swift; path = "UIImage+Extensions.swift"; sourceTree = "<group>"; };
		C80DA33C1C30B23600C588B9 /* HistoricalScheduler.swift */ = {isa = PBXFileReference; fileEncoding = 4; lastKnownFileType = sourcecode.swift; path = HistoricalScheduler.swift; sourceTree = "<group>"; };
		C80DA33D1C30B23600C588B9 /* HistoricalSchedulerTimeConverter.swift */ = {isa = PBXFileReference; fileEncoding = 4; lastKnownFileType = sourcecode.swift; path = HistoricalSchedulerTimeConverter.swift; sourceTree = "<group>"; };
		C80DA33E1C30B23600C588B9 /* VirtualTimeConverterType.swift */ = {isa = PBXFileReference; fileEncoding = 4; lastKnownFileType = sourcecode.swift; path = VirtualTimeConverterType.swift; sourceTree = "<group>"; };
		C80DA33F1C30B23600C588B9 /* VirtualTimeScheduler.swift */ = {isa = PBXFileReference; fileEncoding = 4; lastKnownFileType = sourcecode.swift; path = VirtualTimeScheduler.swift; sourceTree = "<group>"; };
		C80DA3541C30B48300C588B9 /* PriorityQueue.swift */ = {isa = PBXFileReference; fileEncoding = 4; lastKnownFileType = sourcecode.swift; path = PriorityQueue.swift; sourceTree = "<group>"; };
		C80DDE7A1BCDA952006A1832 /* SkipWhile.swift */ = {isa = PBXFileReference; fileEncoding = 4; lastKnownFileType = sourcecode.swift; path = SkipWhile.swift; sourceTree = "<group>"; };
		C80DDEC21BCE9041006A1832 /* ControlEvent+Driver.swift */ = {isa = PBXFileReference; fileEncoding = 4; lastKnownFileType = sourcecode.swift; path = "ControlEvent+Driver.swift"; sourceTree = "<group>"; };
		C80DDEC31BCE9041006A1832 /* ControlProperty+Driver.swift */ = {isa = PBXFileReference; fileEncoding = 4; lastKnownFileType = sourcecode.swift; path = "ControlProperty+Driver.swift"; sourceTree = "<group>"; };
		C80DDEC41BCE9041006A1832 /* Driver+Operators+arity.swift */ = {isa = PBXFileReference; fileEncoding = 4; lastKnownFileType = sourcecode.swift; path = "Driver+Operators+arity.swift"; sourceTree = "<group>"; };
		C80DDEC51BCE9041006A1832 /* Driver+Operators+arity.tt */ = {isa = PBXFileReference; fileEncoding = 4; lastKnownFileType = text; path = "Driver+Operators+arity.tt"; sourceTree = "<group>"; };
		C80DDEC61BCE9041006A1832 /* Driver+Operators.swift */ = {isa = PBXFileReference; fileEncoding = 4; lastKnownFileType = sourcecode.swift; path = "Driver+Operators.swift"; sourceTree = "<group>"; };
		C80DDEC71BCE9041006A1832 /* Driver+Subscription.swift */ = {isa = PBXFileReference; fileEncoding = 4; lastKnownFileType = sourcecode.swift; path = "Driver+Subscription.swift"; sourceTree = "<group>"; };
		C80DDEC81BCE9041006A1832 /* Driver.swift */ = {isa = PBXFileReference; fileEncoding = 4; lastKnownFileType = sourcecode.swift; path = Driver.swift; sourceTree = "<group>"; };
		C80DDEC91BCE9041006A1832 /* ObservableConvertibleType+Driver.swift */ = {isa = PBXFileReference; fileEncoding = 4; lastKnownFileType = sourcecode.swift; path = "ObservableConvertibleType+Driver.swift"; sourceTree = "<group>"; };
		C811C8A11C24D82600A2DDD4 /* DeallocObservable.swift */ = {isa = PBXFileReference; fileEncoding = 4; lastKnownFileType = sourcecode.swift; path = DeallocObservable.swift; sourceTree = "<group>"; };
		C81B39F11BC1C28400EF5A9F /* Rx.xcodeproj */ = {isa = PBXFileReference; lastKnownFileType = "wrapper.pb-project"; name = Rx.xcodeproj; path = ../Rx.xcodeproj; sourceTree = "<group>"; };
		C822B1D81C14CBEA0088A01A /* Protocols.swift */ = {isa = PBXFileReference; fileEncoding = 4; lastKnownFileType = sourcecode.swift; path = Protocols.swift; sourceTree = "<group>"; };
		C822B1DB1C14CD1C0088A01A /* DefaultImplementations.swift */ = {isa = PBXFileReference; fileEncoding = 4; lastKnownFileType = sourcecode.swift; path = DefaultImplementations.swift; sourceTree = "<group>"; };
		C822B1DE1C14CEAA0088A01A /* BindingExtensions.swift */ = {isa = PBXFileReference; fileEncoding = 4; lastKnownFileType = sourcecode.swift; path = BindingExtensions.swift; sourceTree = "<group>"; };
		C822B1E21C14E4810088A01A /* SimpleTableViewExampleViewController.swift */ = {isa = PBXFileReference; fileEncoding = 4; lastKnownFileType = sourcecode.swift; path = SimpleTableViewExampleViewController.swift; sourceTree = "<group>"; };
		C822B1E61C14E7250088A01A /* SimpleTableViewExampleSectionedViewController.swift */ = {isa = PBXFileReference; fileEncoding = 4; lastKnownFileType = sourcecode.swift; path = SimpleTableViewExampleSectionedViewController.swift; sourceTree = "<group>"; };
		C8297E691B6CF905000589EA /* RxExample-iOS-no-module.app */ = {isa = PBXFileReference; explicitFileType = wrapper.application; includeInIndex = 0; path = "RxExample-iOS-no-module.app"; sourceTree = BUILT_PRODUCTS_DIR; };
		C83100681BF7F4CA00AAE3CD /* Sequence.swift */ = {isa = PBXFileReference; fileEncoding = 4; lastKnownFileType = sourcecode.swift; path = Sequence.swift; sourceTree = "<group>"; };
		C83366DD1AD0293800C668A7 /* RxExample-iOS.app */ = {isa = PBXFileReference; explicitFileType = wrapper.application; includeInIndex = 0; path = "RxExample-iOS.app"; sourceTree = BUILT_PRODUCTS_DIR; };
		C833670F1AD029AE00C668A7 /* Example.swift */ = {isa = PBXFileReference; fileEncoding = 4; lastKnownFileType = sourcecode.swift; path = Example.swift; sourceTree = "<group>"; };
		C83367111AD029AE00C668A7 /* HtmlParsing.swift */ = {isa = PBXFileReference; fileEncoding = 4; lastKnownFileType = sourcecode.swift; path = HtmlParsing.swift; sourceTree = "<group>"; };
		C83367121AD029AE00C668A7 /* ImageService.swift */ = {isa = PBXFileReference; fileEncoding = 4; lastKnownFileType = sourcecode.swift; path = ImageService.swift; sourceTree = "<group>"; };
		C839740F1BF77406004F02CC /* KVORepresentable.swift */ = {isa = PBXFileReference; fileEncoding = 4; lastKnownFileType = sourcecode.swift; path = KVORepresentable.swift; sourceTree = "<group>"; };
		C83974101BF77406004F02CC /* KVORepresentable+CoreGraphics.swift */ = {isa = PBXFileReference; fileEncoding = 4; lastKnownFileType = sourcecode.swift; path = "KVORepresentable+CoreGraphics.swift"; sourceTree = "<group>"; };
		C83974111BF77406004F02CC /* KVORepresentable+Swift.swift */ = {isa = PBXFileReference; fileEncoding = 4; lastKnownFileType = sourcecode.swift; path = "KVORepresentable+Swift.swift"; sourceTree = "<group>"; };
		C83974211BF77413004F02CC /* NSObject+Rx+KVORepresentable.swift */ = {isa = PBXFileReference; fileEncoding = 4; lastKnownFileType = sourcecode.swift; path = "NSObject+Rx+KVORepresentable.swift"; sourceTree = "<group>"; };
		C83974221BF77413004F02CC /* NSObject+Rx+RawRepresentable.swift */ = {isa = PBXFileReference; fileEncoding = 4; lastKnownFileType = sourcecode.swift; path = "NSObject+Rx+RawRepresentable.swift"; sourceTree = "<group>"; };
		C83D73D91C1DBC2A003DC470 /* AnonymousInvocable.swift */ = {isa = PBXFileReference; fileEncoding = 4; lastKnownFileType = sourcecode.swift; path = AnonymousInvocable.swift; sourceTree = "<group>"; };
		C83D73DA1C1DBC2A003DC470 /* InvocableScheduledItem.swift */ = {isa = PBXFileReference; fileEncoding = 4; lastKnownFileType = sourcecode.swift; path = InvocableScheduledItem.swift; sourceTree = "<group>"; };
		C83D73DB1C1DBC2A003DC470 /* InvocableType.swift */ = {isa = PBXFileReference; fileEncoding = 4; lastKnownFileType = sourcecode.swift; path = InvocableType.swift; sourceTree = "<group>"; };
		C83D73DC1C1DBC2A003DC470 /* ScheduledItem.swift */ = {isa = PBXFileReference; fileEncoding = 4; lastKnownFileType = sourcecode.swift; path = ScheduledItem.swift; sourceTree = "<group>"; };
		C83D73DD1C1DBC2A003DC470 /* ScheduledItemType.swift */ = {isa = PBXFileReference; fileEncoding = 4; lastKnownFileType = sourcecode.swift; path = ScheduledItemType.swift; sourceTree = "<group>"; };
		C84015741C34353D009D2E77 /* DispatchQueueSchedulerQOS.swift */ = {isa = PBXFileReference; fileEncoding = 4; lastKnownFileType = sourcecode.swift; path = DispatchQueueSchedulerQOS.swift; sourceTree = "<group>"; };
		C84015861C343595009D2E77 /* Platform.Darwin.swift */ = {isa = PBXFileReference; fileEncoding = 4; lastKnownFileType = sourcecode.swift; path = Platform.Darwin.swift; sourceTree = "<group>"; };
		C84015871C343595009D2E77 /* Platform.Linux.swift */ = {isa = PBXFileReference; fileEncoding = 4; lastKnownFileType = sourcecode.swift; path = Platform.Linux.swift; sourceTree = "<group>"; };
		C843A08C1C1CE39900CBA4BD /* GitHubSearchRepositoriesAPI.swift */ = {isa = PBXFileReference; fileEncoding = 4; lastKnownFileType = sourcecode.swift; path = GitHubSearchRepositoriesAPI.swift; sourceTree = "<group>"; };
		C843A08D1C1CE39900CBA4BD /* GitHubSearchRepositoriesViewController.swift */ = {isa = PBXFileReference; fileEncoding = 4; lastKnownFileType = sourcecode.swift; path = GitHubSearchRepositoriesViewController.swift; sourceTree = "<group>"; };
		C843A0921C1CE58700CBA4BD /* UINavigationController+Extensions.swift */ = {isa = PBXFileReference; fileEncoding = 4; lastKnownFileType = sourcecode.swift; path = "UINavigationController+Extensions.swift"; sourceTree = "<group>"; };
		C849EF611C3190360048AC4A /* RxExample-iOSTests.xctest */ = {isa = PBXFileReference; explicitFileType = wrapper.cfbundle; includeInIndex = 0; path = "RxExample-iOSTests.xctest"; sourceTree = BUILT_PRODUCTS_DIR; };
		C849EF631C3190360048AC4A /* RxExample_iOSTests.swift */ = {isa = PBXFileReference; lastKnownFileType = sourcecode.swift; path = RxExample_iOSTests.swift; sourceTree = "<group>"; };
		C849EF651C3190360048AC4A /* Info.plist */ = {isa = PBXFileReference; lastKnownFileType = text.plist.xml; path = Info.plist; sourceTree = "<group>"; };
		C849EF7E1C3193B10048AC4A /* GitHubSignupViewController1.swift */ = {isa = PBXFileReference; fileEncoding = 4; lastKnownFileType = sourcecode.swift; path = GitHubSignupViewController1.swift; sourceTree = "<group>"; };
		C849EF7F1C3193B10048AC4A /* GithubSignupViewModel1.swift */ = {isa = PBXFileReference; fileEncoding = 4; lastKnownFileType = sourcecode.swift; path = GithubSignupViewModel1.swift; sourceTree = "<group>"; };
		C849EF841C3195180048AC4A /* GitHubSignupViewController2.swift */ = {isa = PBXFileReference; fileEncoding = 4; lastKnownFileType = sourcecode.swift; path = GitHubSignupViewController2.swift; sourceTree = "<group>"; };
		C849EF851C3195180048AC4A /* GithubSignupViewModel2.swift */ = {isa = PBXFileReference; fileEncoding = 4; lastKnownFileType = sourcecode.swift; path = GithubSignupViewModel2.swift; sourceTree = "<group>"; };
		C849EF9B1C31A8750048AC4A /* String+URL.swift */ = {isa = PBXFileReference; fileEncoding = 4; lastKnownFileType = sourcecode.swift; path = "String+URL.swift"; sourceTree = "<group>"; };
		C84CC52D1BDC344100E06A64 /* ElementAt.swift */ = {isa = PBXFileReference; fileEncoding = 4; lastKnownFileType = sourcecode.swift; path = ElementAt.swift; sourceTree = "<group>"; };
		C84CC56B1BDD08F500E06A64 /* LockOwnerType.swift */ = {isa = PBXFileReference; fileEncoding = 4; lastKnownFileType = sourcecode.swift; path = LockOwnerType.swift; sourceTree = "<group>"; };
		C84CC56C1BDD08F500E06A64 /* SynchronizedDisposeType.swift */ = {isa = PBXFileReference; fileEncoding = 4; lastKnownFileType = sourcecode.swift; path = SynchronizedDisposeType.swift; sourceTree = "<group>"; };
		C84CC56D1BDD08F500E06A64 /* SynchronizedOnType.swift */ = {isa = PBXFileReference; fileEncoding = 4; lastKnownFileType = sourcecode.swift; path = SynchronizedOnType.swift; sourceTree = "<group>"; };
		C84CC56E1BDD08F500E06A64 /* SynchronizedSubscribeType.swift */ = {isa = PBXFileReference; fileEncoding = 4; lastKnownFileType = sourcecode.swift; path = SynchronizedSubscribeType.swift; sourceTree = "<group>"; };
		C84CC56F1BDD08F500E06A64 /* SynchronizedUnsubscribeType.swift */ = {isa = PBXFileReference; fileEncoding = 4; lastKnownFileType = sourcecode.swift; path = SynchronizedUnsubscribeType.swift; sourceTree = "<group>"; };
		C84CC5831BDD484400E06A64 /* SubscriptionDisposable.swift */ = {isa = PBXFileReference; fileEncoding = 4; lastKnownFileType = sourcecode.swift; path = SubscriptionDisposable.swift; sourceTree = "<group>"; };
		C860ECAB1C42EACD00A664B3 /* SectionedViewDataSourceType.swift */ = {isa = PBXFileReference; fileEncoding = 4; lastKnownFileType = sourcecode.swift; path = SectionedViewDataSourceType.swift; sourceTree = "<group>"; };
		C864BAD11C3332F10083833C /* DetailViewController.swift */ = {isa = PBXFileReference; fileEncoding = 4; lastKnownFileType = sourcecode.swift; path = DetailViewController.swift; sourceTree = "<group>"; };
		C864BAD21C3332F10083833C /* RandomUserAPI.swift */ = {isa = PBXFileReference; fileEncoding = 4; lastKnownFileType = sourcecode.swift; path = RandomUserAPI.swift; sourceTree = "<group>"; };
		C864BAD31C3332F10083833C /* String+extensions.swift */ = {isa = PBXFileReference; fileEncoding = 4; lastKnownFileType = sourcecode.swift; path = "String+extensions.swift"; sourceTree = "<group>"; };
		C864BAD41C3332F10083833C /* TableViewWithEditingCommandsViewController.swift */ = {isa = PBXFileReference; fileEncoding = 4; lastKnownFileType = sourcecode.swift; path = TableViewWithEditingCommandsViewController.swift; sourceTree = "<group>"; };
		C864BAD51C3332F10083833C /* UIImageView+Extensions.swift */ = {isa = PBXFileReference; fileEncoding = 4; lastKnownFileType = sourcecode.swift; path = "UIImageView+Extensions.swift"; sourceTree = "<group>"; };
		C864BAD61C3332F10083833C /* User.swift */ = {isa = PBXFileReference; fileEncoding = 4; lastKnownFileType = sourcecode.swift; path = User.swift; sourceTree = "<group>"; };
		C86E2F321AE5A0CA00C31024 /* SearchResultViewModel.swift */ = {isa = PBXFileReference; fileEncoding = 4; lastKnownFileType = sourcecode.swift; lineEnding = 0; path = SearchResultViewModel.swift; sourceTree = "<group>"; xcLanguageSpecificationIdentifier = xcode.lang.swift; };
		C86E2F3B1AE5A0CA00C31024 /* WikipediaAPI.swift */ = {isa = PBXFileReference; fileEncoding = 4; lastKnownFileType = sourcecode.swift; path = WikipediaAPI.swift; sourceTree = "<group>"; };
		C86E2F3C1AE5A0CA00C31024 /* WikipediaPage.swift */ = {isa = PBXFileReference; fileEncoding = 4; lastKnownFileType = sourcecode.swift; lineEnding = 0; path = WikipediaPage.swift; sourceTree = "<group>"; xcLanguageSpecificationIdentifier = xcode.lang.swift; };
		C86E2F3D1AE5A0CA00C31024 /* WikipediaSearchResult.swift */ = {isa = PBXFileReference; fileEncoding = 4; lastKnownFileType = sourcecode.swift; lineEnding = 0; path = WikipediaSearchResult.swift; sourceTree = "<group>"; xcLanguageSpecificationIdentifier = xcode.lang.swift; };
		C88BB8DC1B07E6C90064D411 /* RxExample.app */ = {isa = PBXFileReference; explicitFileType = wrapper.application; includeInIndex = 0; path = RxExample.app; sourceTree = BUILT_PRODUCTS_DIR; };
		C890A65C1AEC084100AFF7E6 /* ViewController.swift */ = {isa = PBXFileReference; fileEncoding = 4; lastKnownFileType = sourcecode.swift; path = ViewController.swift; sourceTree = "<group>"; };
		C891A2C81C07160C00DDD09D /* Timeout.swift */ = {isa = PBXFileReference; fileEncoding = 4; lastKnownFileType = sourcecode.swift; path = Timeout.swift; sourceTree = "<group>"; };
		C89464281BC6C2B00055219D /* Cancelable.swift */ = {isa = PBXFileReference; fileEncoding = 4; lastKnownFileType = sourcecode.swift; path = Cancelable.swift; sourceTree = "<group>"; };
		C894642A1BC6C2B00055219D /* AsyncLock.swift */ = {isa = PBXFileReference; fileEncoding = 4; lastKnownFileType = sourcecode.swift; path = AsyncLock.swift; sourceTree = "<group>"; };
		C894642B1BC6C2B00055219D /* Lock.swift */ = {isa = PBXFileReference; fileEncoding = 4; lastKnownFileType = sourcecode.swift; path = Lock.swift; sourceTree = "<group>"; };
		C894642C1BC6C2B00055219D /* ConnectableObservableType.swift */ = {isa = PBXFileReference; fileEncoding = 4; lastKnownFileType = sourcecode.swift; path = ConnectableObservableType.swift; sourceTree = "<group>"; };
		C894642E1BC6C2B00055219D /* Bag.swift */ = {isa = PBXFileReference; fileEncoding = 4; lastKnownFileType = sourcecode.swift; path = Bag.swift; sourceTree = "<group>"; };
		C894642F1BC6C2B00055219D /* InfiniteSequence.swift */ = {isa = PBXFileReference; fileEncoding = 4; lastKnownFileType = sourcecode.swift; path = InfiniteSequence.swift; sourceTree = "<group>"; };
		C89464301BC6C2B00055219D /* Queue.swift */ = {isa = PBXFileReference; fileEncoding = 4; lastKnownFileType = sourcecode.swift; path = Queue.swift; sourceTree = "<group>"; };
		C89464311BC6C2B00055219D /* Disposable.swift */ = {isa = PBXFileReference; fileEncoding = 4; lastKnownFileType = sourcecode.swift; path = Disposable.swift; sourceTree = "<group>"; };
		C89464331BC6C2B00055219D /* AnonymousDisposable.swift */ = {isa = PBXFileReference; fileEncoding = 4; lastKnownFileType = sourcecode.swift; path = AnonymousDisposable.swift; sourceTree = "<group>"; };
		C89464341BC6C2B00055219D /* BinaryDisposable.swift */ = {isa = PBXFileReference; fileEncoding = 4; lastKnownFileType = sourcecode.swift; path = BinaryDisposable.swift; sourceTree = "<group>"; };
		C89464351BC6C2B00055219D /* CompositeDisposable.swift */ = {isa = PBXFileReference; fileEncoding = 4; lastKnownFileType = sourcecode.swift; path = CompositeDisposable.swift; sourceTree = "<group>"; };
		C89464361BC6C2B00055219D /* DisposeBag.swift */ = {isa = PBXFileReference; fileEncoding = 4; lastKnownFileType = sourcecode.swift; path = DisposeBag.swift; sourceTree = "<group>"; };
		C89464371BC6C2B00055219D /* DisposeBase.swift */ = {isa = PBXFileReference; fileEncoding = 4; lastKnownFileType = sourcecode.swift; path = DisposeBase.swift; sourceTree = "<group>"; };
		C89464381BC6C2B00055219D /* NAryDisposable.swift */ = {isa = PBXFileReference; fileEncoding = 4; lastKnownFileType = sourcecode.swift; path = NAryDisposable.swift; sourceTree = "<group>"; };
		C89464391BC6C2B00055219D /* NAryDisposable.tt */ = {isa = PBXFileReference; fileEncoding = 4; lastKnownFileType = text; path = NAryDisposable.tt; sourceTree = "<group>"; };
		C894643A1BC6C2B00055219D /* NopDisposable.swift */ = {isa = PBXFileReference; fileEncoding = 4; lastKnownFileType = sourcecode.swift; path = NopDisposable.swift; sourceTree = "<group>"; };
		C894643B1BC6C2B00055219D /* ScheduledDisposable.swift */ = {isa = PBXFileReference; fileEncoding = 4; lastKnownFileType = sourcecode.swift; path = ScheduledDisposable.swift; sourceTree = "<group>"; };
		C894643D1BC6C2B00055219D /* SerialDisposable.swift */ = {isa = PBXFileReference; fileEncoding = 4; lastKnownFileType = sourcecode.swift; path = SerialDisposable.swift; sourceTree = "<group>"; };
		C894643E1BC6C2B00055219D /* SingleAssignmentDisposable.swift */ = {isa = PBXFileReference; fileEncoding = 4; lastKnownFileType = sourcecode.swift; path = SingleAssignmentDisposable.swift; sourceTree = "<group>"; };
		C894643F1BC6C2B00055219D /* StableCompositeDisposable.swift */ = {isa = PBXFileReference; fileEncoding = 4; lastKnownFileType = sourcecode.swift; path = StableCompositeDisposable.swift; sourceTree = "<group>"; };
		C89464401BC6C2B00055219D /* Errors.swift */ = {isa = PBXFileReference; fileEncoding = 4; lastKnownFileType = sourcecode.swift; path = Errors.swift; sourceTree = "<group>"; };
		C89464411BC6C2B00055219D /* Event.swift */ = {isa = PBXFileReference; fileEncoding = 4; lastKnownFileType = sourcecode.swift; path = Event.swift; sourceTree = "<group>"; };
		C89464421BC6C2B00055219D /* ImmediateSchedulerType.swift */ = {isa = PBXFileReference; fileEncoding = 4; lastKnownFileType = sourcecode.swift; path = ImmediateSchedulerType.swift; sourceTree = "<group>"; };
		C89464431BC6C2B00055219D /* Info.plist */ = {isa = PBXFileReference; fileEncoding = 4; lastKnownFileType = text.plist.xml; path = Info.plist; sourceTree = "<group>"; };
		C89464441BC6C2B00055219D /* Observable+Extensions.swift */ = {isa = PBXFileReference; fileEncoding = 4; lastKnownFileType = sourcecode.swift; path = "Observable+Extensions.swift"; sourceTree = "<group>"; };
		C89464451BC6C2B00055219D /* Observable.swift */ = {isa = PBXFileReference; fileEncoding = 4; lastKnownFileType = sourcecode.swift; path = Observable.swift; sourceTree = "<group>"; };
		C89464461BC6C2B00055219D /* ObservableConvertibleType.swift */ = {isa = PBXFileReference; fileEncoding = 4; lastKnownFileType = sourcecode.swift; path = ObservableConvertibleType.swift; sourceTree = "<group>"; };
		C89464491BC6C2B00055219D /* Amb.swift */ = {isa = PBXFileReference; fileEncoding = 4; lastKnownFileType = sourcecode.swift; path = Amb.swift; sourceTree = "<group>"; };
		C894644A1BC6C2B00055219D /* AnonymousObservable.swift */ = {isa = PBXFileReference; fileEncoding = 4; lastKnownFileType = sourcecode.swift; lineEnding = 0; path = AnonymousObservable.swift; sourceTree = "<group>"; xcLanguageSpecificationIdentifier = xcode.lang.swift; };
		C894644C1BC6C2B00055219D /* Buffer.swift */ = {isa = PBXFileReference; fileEncoding = 4; lastKnownFileType = sourcecode.swift; path = Buffer.swift; sourceTree = "<group>"; };
		C894644D1BC6C2B00055219D /* Catch.swift */ = {isa = PBXFileReference; fileEncoding = 4; lastKnownFileType = sourcecode.swift; path = Catch.swift; sourceTree = "<group>"; };
		C894644E1BC6C2B00055219D /* CombineLatest+arity.swift */ = {isa = PBXFileReference; fileEncoding = 4; lastKnownFileType = sourcecode.swift; path = "CombineLatest+arity.swift"; sourceTree = "<group>"; };
		C894644F1BC6C2B00055219D /* CombineLatest+arity.tt */ = {isa = PBXFileReference; fileEncoding = 4; lastKnownFileType = text; path = "CombineLatest+arity.tt"; sourceTree = "<group>"; };
		C89464501BC6C2B00055219D /* CombineLatest+CollectionType.swift */ = {isa = PBXFileReference; fileEncoding = 4; lastKnownFileType = sourcecode.swift; lineEnding = 0; path = "CombineLatest+CollectionType.swift"; sourceTree = "<group>"; xcLanguageSpecificationIdentifier = xcode.lang.swift; };
		C89464511BC6C2B00055219D /* CombineLatest.swift */ = {isa = PBXFileReference; fileEncoding = 4; lastKnownFileType = sourcecode.swift; path = CombineLatest.swift; sourceTree = "<group>"; };
		C89464521BC6C2B00055219D /* Concat.swift */ = {isa = PBXFileReference; fileEncoding = 4; lastKnownFileType = sourcecode.swift; path = Concat.swift; sourceTree = "<group>"; };
		C89464531BC6C2B00055219D /* ConnectableObservable.swift */ = {isa = PBXFileReference; fileEncoding = 4; lastKnownFileType = sourcecode.swift; path = ConnectableObservable.swift; sourceTree = "<group>"; };
		C89464541BC6C2B00055219D /* Debug.swift */ = {isa = PBXFileReference; fileEncoding = 4; lastKnownFileType = sourcecode.swift; path = Debug.swift; sourceTree = "<group>"; };
		C89464551BC6C2B00055219D /* Deferred.swift */ = {isa = PBXFileReference; fileEncoding = 4; lastKnownFileType = sourcecode.swift; path = Deferred.swift; sourceTree = "<group>"; };
		C89464561BC6C2B00055219D /* DelaySubscription.swift */ = {isa = PBXFileReference; fileEncoding = 4; lastKnownFileType = sourcecode.swift; path = DelaySubscription.swift; sourceTree = "<group>"; };
		C89464571BC6C2B00055219D /* DistinctUntilChanged.swift */ = {isa = PBXFileReference; fileEncoding = 4; lastKnownFileType = sourcecode.swift; path = DistinctUntilChanged.swift; sourceTree = "<group>"; };
		C89464581BC6C2B00055219D /* Do.swift */ = {isa = PBXFileReference; fileEncoding = 4; lastKnownFileType = sourcecode.swift; path = Do.swift; sourceTree = "<group>"; };
		C89464591BC6C2B00055219D /* Empty.swift */ = {isa = PBXFileReference; fileEncoding = 4; lastKnownFileType = sourcecode.swift; path = Empty.swift; sourceTree = "<group>"; };
		C894645A1BC6C2B00055219D /* Error.swift */ = {isa = PBXFileReference; fileEncoding = 4; lastKnownFileType = sourcecode.swift; path = Error.swift; sourceTree = "<group>"; };
		C894645B1BC6C2B00055219D /* Filter.swift */ = {isa = PBXFileReference; fileEncoding = 4; lastKnownFileType = sourcecode.swift; path = Filter.swift; sourceTree = "<group>"; };
		C894645D1BC6C2B00055219D /* Generate.swift */ = {isa = PBXFileReference; fileEncoding = 4; lastKnownFileType = sourcecode.swift; path = Generate.swift; sourceTree = "<group>"; };
		C894645E1BC6C2B00055219D /* Just.swift */ = {isa = PBXFileReference; fileEncoding = 4; lastKnownFileType = sourcecode.swift; path = Just.swift; sourceTree = "<group>"; };
		C894645F1BC6C2B00055219D /* Map.swift */ = {isa = PBXFileReference; fileEncoding = 4; lastKnownFileType = sourcecode.swift; path = Map.swift; sourceTree = "<group>"; };
		C89464601BC6C2B00055219D /* Merge.swift */ = {isa = PBXFileReference; fileEncoding = 4; lastKnownFileType = sourcecode.swift; path = Merge.swift; sourceTree = "<group>"; };
		C89464611BC6C2B00055219D /* Multicast.swift */ = {isa = PBXFileReference; fileEncoding = 4; lastKnownFileType = sourcecode.swift; path = Multicast.swift; sourceTree = "<group>"; };
		C89464621BC6C2B00055219D /* Never.swift */ = {isa = PBXFileReference; fileEncoding = 4; lastKnownFileType = sourcecode.swift; path = Never.swift; sourceTree = "<group>"; };
		C89464631BC6C2B00055219D /* ObserveOn.swift */ = {isa = PBXFileReference; fileEncoding = 4; lastKnownFileType = sourcecode.swift; path = ObserveOn.swift; sourceTree = "<group>"; };
		C89464641BC6C2B00055219D /* ObserveOnSerialDispatchQueue.swift */ = {isa = PBXFileReference; fileEncoding = 4; lastKnownFileType = sourcecode.swift; path = ObserveOnSerialDispatchQueue.swift; sourceTree = "<group>"; };
		C89464651BC6C2B00055219D /* Producer.swift */ = {isa = PBXFileReference; fileEncoding = 4; lastKnownFileType = sourcecode.swift; path = Producer.swift; sourceTree = "<group>"; };
		C89464661BC6C2B00055219D /* Range.swift */ = {isa = PBXFileReference; fileEncoding = 4; lastKnownFileType = sourcecode.swift; path = Range.swift; sourceTree = "<group>"; };
		C89464671BC6C2B00055219D /* Reduce.swift */ = {isa = PBXFileReference; fileEncoding = 4; lastKnownFileType = sourcecode.swift; path = Reduce.swift; sourceTree = "<group>"; };
		C89464681BC6C2B00055219D /* RefCount.swift */ = {isa = PBXFileReference; fileEncoding = 4; lastKnownFileType = sourcecode.swift; path = RefCount.swift; sourceTree = "<group>"; };
		C89464691BC6C2B00055219D /* Repeat.swift */ = {isa = PBXFileReference; fileEncoding = 4; lastKnownFileType = sourcecode.swift; path = Repeat.swift; sourceTree = "<group>"; };
		C894646A1BC6C2B00055219D /* Sample.swift */ = {isa = PBXFileReference; fileEncoding = 4; lastKnownFileType = sourcecode.swift; path = Sample.swift; sourceTree = "<group>"; };
		C894646B1BC6C2B00055219D /* Scan.swift */ = {isa = PBXFileReference; fileEncoding = 4; lastKnownFileType = sourcecode.swift; path = Scan.swift; sourceTree = "<group>"; };
		C894646C1BC6C2B00055219D /* Sink.swift */ = {isa = PBXFileReference; fileEncoding = 4; lastKnownFileType = sourcecode.swift; path = Sink.swift; sourceTree = "<group>"; };
		C894646D1BC6C2B00055219D /* Skip.swift */ = {isa = PBXFileReference; fileEncoding = 4; lastKnownFileType = sourcecode.swift; path = Skip.swift; sourceTree = "<group>"; };
		C894646E1BC6C2B00055219D /* StartWith.swift */ = {isa = PBXFileReference; fileEncoding = 4; lastKnownFileType = sourcecode.swift; path = StartWith.swift; sourceTree = "<group>"; };
		C894646F1BC6C2B00055219D /* SubscribeOn.swift */ = {isa = PBXFileReference; fileEncoding = 4; lastKnownFileType = sourcecode.swift; path = SubscribeOn.swift; sourceTree = "<group>"; };
		C89464701BC6C2B00055219D /* Switch.swift */ = {isa = PBXFileReference; fileEncoding = 4; lastKnownFileType = sourcecode.swift; path = Switch.swift; sourceTree = "<group>"; };
		C89464711BC6C2B00055219D /* Take.swift */ = {isa = PBXFileReference; fileEncoding = 4; lastKnownFileType = sourcecode.swift; path = Take.swift; sourceTree = "<group>"; };
		C89464721BC6C2B00055219D /* TakeUntil.swift */ = {isa = PBXFileReference; fileEncoding = 4; lastKnownFileType = sourcecode.swift; path = TakeUntil.swift; sourceTree = "<group>"; };
		C89464731BC6C2B00055219D /* TakeWhile.swift */ = {isa = PBXFileReference; fileEncoding = 4; lastKnownFileType = sourcecode.swift; path = TakeWhile.swift; sourceTree = "<group>"; };
		C89464741BC6C2B00055219D /* Throttle.swift */ = {isa = PBXFileReference; fileEncoding = 4; lastKnownFileType = sourcecode.swift; path = Throttle.swift; sourceTree = "<group>"; };
		C89464751BC6C2B00055219D /* Timer.swift */ = {isa = PBXFileReference; fileEncoding = 4; lastKnownFileType = sourcecode.swift; path = Timer.swift; sourceTree = "<group>"; };
		C89464761BC6C2B00055219D /* Zip+arity.swift */ = {isa = PBXFileReference; fileEncoding = 4; lastKnownFileType = sourcecode.swift; path = "Zip+arity.swift"; sourceTree = "<group>"; };
		C89464771BC6C2B00055219D /* Zip+arity.tt */ = {isa = PBXFileReference; fileEncoding = 4; lastKnownFileType = text; path = "Zip+arity.tt"; sourceTree = "<group>"; };
		C89464781BC6C2B00055219D /* Zip+CollectionType.swift */ = {isa = PBXFileReference; fileEncoding = 4; lastKnownFileType = sourcecode.swift; path = "Zip+CollectionType.swift"; sourceTree = "<group>"; };
		C89464791BC6C2B00055219D /* Zip.swift */ = {isa = PBXFileReference; fileEncoding = 4; lastKnownFileType = sourcecode.swift; path = Zip.swift; sourceTree = "<group>"; };
		C894647A1BC6C2B00055219D /* Observable+Aggregate.swift */ = {isa = PBXFileReference; fileEncoding = 4; lastKnownFileType = sourcecode.swift; path = "Observable+Aggregate.swift"; sourceTree = "<group>"; };
		C894647B1BC6C2B00055219D /* Observable+Binding.swift */ = {isa = PBXFileReference; fileEncoding = 4; lastKnownFileType = sourcecode.swift; path = "Observable+Binding.swift"; sourceTree = "<group>"; };
		C894647C1BC6C2B00055219D /* Observable+Concurrency.swift */ = {isa = PBXFileReference; fileEncoding = 4; lastKnownFileType = sourcecode.swift; path = "Observable+Concurrency.swift"; sourceTree = "<group>"; };
		C894647D1BC6C2B00055219D /* Observable+Creation.swift */ = {isa = PBXFileReference; fileEncoding = 4; lastKnownFileType = sourcecode.swift; lineEnding = 0; path = "Observable+Creation.swift"; sourceTree = "<group>"; xcLanguageSpecificationIdentifier = xcode.lang.swift; };
		C894647E1BC6C2B00055219D /* Observable+Debug.swift */ = {isa = PBXFileReference; fileEncoding = 4; lastKnownFileType = sourcecode.swift; path = "Observable+Debug.swift"; sourceTree = "<group>"; };
		C894647F1BC6C2B00055219D /* Observable+Multiple.swift */ = {isa = PBXFileReference; fileEncoding = 4; lastKnownFileType = sourcecode.swift; path = "Observable+Multiple.swift"; sourceTree = "<group>"; };
		C89464801BC6C2B00055219D /* Observable+Single.swift */ = {isa = PBXFileReference; fileEncoding = 4; lastKnownFileType = sourcecode.swift; path = "Observable+Single.swift"; sourceTree = "<group>"; };
		C89464811BC6C2B00055219D /* Observable+StandardSequenceOperators.swift */ = {isa = PBXFileReference; fileEncoding = 4; lastKnownFileType = sourcecode.swift; path = "Observable+StandardSequenceOperators.swift"; sourceTree = "<group>"; };
		C89464821BC6C2B00055219D /* Observable+Time.swift */ = {isa = PBXFileReference; fileEncoding = 4; lastKnownFileType = sourcecode.swift; path = "Observable+Time.swift"; sourceTree = "<group>"; };
		C89464831BC6C2B00055219D /* ObservableType.swift */ = {isa = PBXFileReference; fileEncoding = 4; lastKnownFileType = sourcecode.swift; path = ObservableType.swift; sourceTree = "<group>"; };
		C89464841BC6C2B00055219D /* AnyObserver.swift */ = {isa = PBXFileReference; fileEncoding = 4; lastKnownFileType = sourcecode.swift; lineEnding = 0; path = AnyObserver.swift; sourceTree = "<group>"; xcLanguageSpecificationIdentifier = xcode.lang.swift; };
		C89464861BC6C2B00055219D /* AnonymousObserver.swift */ = {isa = PBXFileReference; fileEncoding = 4; lastKnownFileType = sourcecode.swift; path = AnonymousObserver.swift; sourceTree = "<group>"; };
		C89464871BC6C2B00055219D /* ObserverBase.swift */ = {isa = PBXFileReference; fileEncoding = 4; lastKnownFileType = sourcecode.swift; path = ObserverBase.swift; sourceTree = "<group>"; };
		C89464881BC6C2B00055219D /* TailRecursiveSink.swift */ = {isa = PBXFileReference; fileEncoding = 4; lastKnownFileType = sourcecode.swift; path = TailRecursiveSink.swift; sourceTree = "<group>"; };
		C894648A1BC6C2B00055219D /* ObserverType.swift */ = {isa = PBXFileReference; fileEncoding = 4; lastKnownFileType = sourcecode.swift; path = ObserverType.swift; sourceTree = "<group>"; };
		C894648B1BC6C2B00055219D /* Rx.swift */ = {isa = PBXFileReference; fileEncoding = 4; lastKnownFileType = sourcecode.swift; path = Rx.swift; sourceTree = "<group>"; };
		C894648C1BC6C2B00055219D /* RxMutableBox.swift */ = {isa = PBXFileReference; fileEncoding = 4; lastKnownFileType = sourcecode.swift; path = RxMutableBox.swift; sourceTree = "<group>"; };
		C894648E1BC6C2B00055219D /* ConcurrentDispatchQueueScheduler.swift */ = {isa = PBXFileReference; fileEncoding = 4; lastKnownFileType = sourcecode.swift; path = ConcurrentDispatchQueueScheduler.swift; sourceTree = "<group>"; };
		C894648F1BC6C2B00055219D /* CurrentThreadScheduler.swift */ = {isa = PBXFileReference; fileEncoding = 4; lastKnownFileType = sourcecode.swift; path = CurrentThreadScheduler.swift; sourceTree = "<group>"; };
		C89464911BC6C2B00055219D /* MainScheduler.swift */ = {isa = PBXFileReference; fileEncoding = 4; lastKnownFileType = sourcecode.swift; path = MainScheduler.swift; sourceTree = "<group>"; };
		C89464921BC6C2B00055219D /* OperationQueueScheduler.swift */ = {isa = PBXFileReference; fileEncoding = 4; lastKnownFileType = sourcecode.swift; path = OperationQueueScheduler.swift; sourceTree = "<group>"; };
		C89464931BC6C2B00055219D /* RecursiveScheduler.swift */ = {isa = PBXFileReference; fileEncoding = 4; lastKnownFileType = sourcecode.swift; path = RecursiveScheduler.swift; sourceTree = "<group>"; };
		C89464951BC6C2B00055219D /* SchedulerServices+Emulation.swift */ = {isa = PBXFileReference; fileEncoding = 4; lastKnownFileType = sourcecode.swift; path = "SchedulerServices+Emulation.swift"; sourceTree = "<group>"; };
		C89464961BC6C2B00055219D /* SerialDispatchQueueScheduler.swift */ = {isa = PBXFileReference; fileEncoding = 4; lastKnownFileType = sourcecode.swift; path = SerialDispatchQueueScheduler.swift; sourceTree = "<group>"; };
		C89464971BC6C2B00055219D /* SchedulerType.swift */ = {isa = PBXFileReference; fileEncoding = 4; lastKnownFileType = sourcecode.swift; path = SchedulerType.swift; sourceTree = "<group>"; };
		C89464991BC6C2B00055219D /* BehaviorSubject.swift */ = {isa = PBXFileReference; fileEncoding = 4; lastKnownFileType = sourcecode.swift; lineEnding = 0; path = BehaviorSubject.swift; sourceTree = "<group>"; xcLanguageSpecificationIdentifier = xcode.lang.swift; };
		C894649A1BC6C2B00055219D /* PublishSubject.swift */ = {isa = PBXFileReference; fileEncoding = 4; lastKnownFileType = sourcecode.swift; lineEnding = 0; path = PublishSubject.swift; sourceTree = "<group>"; xcLanguageSpecificationIdentifier = xcode.lang.swift; };
		C894649B1BC6C2B00055219D /* ReplaySubject.swift */ = {isa = PBXFileReference; fileEncoding = 4; lastKnownFileType = sourcecode.swift; lineEnding = 0; path = ReplaySubject.swift; sourceTree = "<group>"; xcLanguageSpecificationIdentifier = xcode.lang.swift; };
		C894649C1BC6C2B00055219D /* SubjectType.swift */ = {isa = PBXFileReference; fileEncoding = 4; lastKnownFileType = sourcecode.swift; path = SubjectType.swift; sourceTree = "<group>"; };
		C894649D1BC6C2B00055219D /* Variable.swift */ = {isa = PBXFileReference; fileEncoding = 4; lastKnownFileType = sourcecode.swift; path = Variable.swift; sourceTree = "<group>"; };
		C894650E1BC6C2BC0055219D /* _RX.h */ = {isa = PBXFileReference; fileEncoding = 4; lastKnownFileType = sourcecode.c.h; path = _RX.h; sourceTree = "<group>"; };
		C894650F1BC6C2BC0055219D /* _RX.m */ = {isa = PBXFileReference; fileEncoding = 4; lastKnownFileType = sourcecode.c.objc; path = _RX.m; sourceTree = "<group>"; };
		C89465101BC6C2BC0055219D /* _RXDelegateProxy.h */ = {isa = PBXFileReference; fileEncoding = 4; lastKnownFileType = sourcecode.c.h; path = _RXDelegateProxy.h; sourceTree = "<group>"; };
		C89465111BC6C2BC0055219D /* _RXDelegateProxy.m */ = {isa = PBXFileReference; fileEncoding = 4; lastKnownFileType = sourcecode.c.objc; path = _RXDelegateProxy.m; sourceTree = "<group>"; };
		C89465121BC6C2BC0055219D /* _RXKVOObserver.h */ = {isa = PBXFileReference; fileEncoding = 4; lastKnownFileType = sourcecode.c.h; path = _RXKVOObserver.h; sourceTree = "<group>"; };
		C89465131BC6C2BC0055219D /* _RXKVOObserver.m */ = {isa = PBXFileReference; fileEncoding = 4; lastKnownFileType = sourcecode.c.objc; path = _RXKVOObserver.m; sourceTree = "<group>"; };
		C89465161BC6C2BC0055219D /* CLLocationManager+Rx.swift */ = {isa = PBXFileReference; fileEncoding = 4; lastKnownFileType = sourcecode.swift; path = "CLLocationManager+Rx.swift"; sourceTree = "<group>"; };
		C89465191BC6C2BC0055219D /* ControlEvent.swift */ = {isa = PBXFileReference; fileEncoding = 4; lastKnownFileType = sourcecode.swift; path = ControlEvent.swift; sourceTree = "<group>"; };
		C894651B1BC6C2BC0055219D /* ControlProperty.swift */ = {isa = PBXFileReference; fileEncoding = 4; lastKnownFileType = sourcecode.swift; lineEnding = 0; path = ControlProperty.swift; sourceTree = "<group>"; xcLanguageSpecificationIdentifier = xcode.lang.swift; };
		C89465201BC6C2BC0055219D /* DelegateProxy.swift */ = {isa = PBXFileReference; fileEncoding = 4; lastKnownFileType = sourcecode.swift; path = DelegateProxy.swift; sourceTree = "<group>"; };
		C89465211BC6C2BC0055219D /* DelegateProxyType.swift */ = {isa = PBXFileReference; fileEncoding = 4; lastKnownFileType = sourcecode.swift; path = DelegateProxyType.swift; sourceTree = "<group>"; };
		C89465221BC6C2BC0055219D /* Logging.swift */ = {isa = PBXFileReference; fileEncoding = 4; lastKnownFileType = sourcecode.swift; path = Logging.swift; sourceTree = "<group>"; };
		C89465231BC6C2BC0055219D /* Observable+Bind.swift */ = {isa = PBXFileReference; fileEncoding = 4; lastKnownFileType = sourcecode.swift; path = "Observable+Bind.swift"; sourceTree = "<group>"; };
		C89465261BC6C2BC0055219D /* ControlTarget.swift */ = {isa = PBXFileReference; fileEncoding = 4; lastKnownFileType = sourcecode.swift; path = ControlTarget.swift; sourceTree = "<group>"; };
		C89465291BC6C2BC0055219D /* KVOObservable.swift */ = {isa = PBXFileReference; fileEncoding = 4; lastKnownFileType = sourcecode.swift; path = KVOObservable.swift; sourceTree = "<group>"; };
		C894652A1BC6C2BC0055219D /* KVOObserver.swift */ = {isa = PBXFileReference; fileEncoding = 4; lastKnownFileType = sourcecode.swift; path = KVOObserver.swift; sourceTree = "<group>"; };
		C894652B1BC6C2BC0055219D /* NSNotificationCenter+Rx.swift */ = {isa = PBXFileReference; fileEncoding = 4; lastKnownFileType = sourcecode.swift; path = "NSNotificationCenter+Rx.swift"; sourceTree = "<group>"; };
		C894652D1BC6C2BC0055219D /* NSObject+Rx.swift */ = {isa = PBXFileReference; fileEncoding = 4; lastKnownFileType = sourcecode.swift; path = "NSObject+Rx.swift"; sourceTree = "<group>"; };
		C894652E1BC6C2BC0055219D /* NSURLSession+Rx.swift */ = {isa = PBXFileReference; fileEncoding = 4; lastKnownFileType = sourcecode.swift; path = "NSURLSession+Rx.swift"; sourceTree = "<group>"; };
		C89465301BC6C2BC0055219D /* RxCLLocationManagerDelegateProxy.swift */ = {isa = PBXFileReference; fileEncoding = 4; lastKnownFileType = sourcecode.swift; path = RxCLLocationManagerDelegateProxy.swift; sourceTree = "<group>"; };
		C89465311BC6C2BC0055219D /* RxCocoa.swift */ = {isa = PBXFileReference; fileEncoding = 4; lastKnownFileType = sourcecode.swift; path = RxCocoa.swift; sourceTree = "<group>"; };
		C89465321BC6C2BC0055219D /* RxTarget.swift */ = {isa = PBXFileReference; fileEncoding = 4; lastKnownFileType = sourcecode.swift; path = RxTarget.swift; sourceTree = "<group>"; };
		C89465331BC6C2BC0055219D /* Info.plist */ = {isa = PBXFileReference; fileEncoding = 4; lastKnownFileType = text.plist.xml; path = Info.plist; sourceTree = "<group>"; };
		C89465361BC6C2BC0055219D /* RxCollectionViewReactiveArrayDataSource.swift */ = {isa = PBXFileReference; fileEncoding = 4; lastKnownFileType = sourcecode.swift; path = RxCollectionViewReactiveArrayDataSource.swift; sourceTree = "<group>"; };
		C89465371BC6C2BC0055219D /* RxTableViewReactiveArrayDataSource.swift */ = {isa = PBXFileReference; fileEncoding = 4; lastKnownFileType = sourcecode.swift; path = RxTableViewReactiveArrayDataSource.swift; sourceTree = "<group>"; };
		C89465391BC6C2BC0055219D /* ItemEvents.swift */ = {isa = PBXFileReference; fileEncoding = 4; lastKnownFileType = sourcecode.swift; path = ItemEvents.swift; sourceTree = "<group>"; };
		C894653B1BC6C2BC0055219D /* RxCollectionViewDataSourceType.swift */ = {isa = PBXFileReference; fileEncoding = 4; lastKnownFileType = sourcecode.swift; path = RxCollectionViewDataSourceType.swift; sourceTree = "<group>"; };
		C894653C1BC6C2BC0055219D /* RxTableViewDataSourceType.swift */ = {isa = PBXFileReference; fileEncoding = 4; lastKnownFileType = sourcecode.swift; path = RxTableViewDataSourceType.swift; sourceTree = "<group>"; };
		C89465401BC6C2BC0055219D /* RxCollectionViewDataSourceProxy.swift */ = {isa = PBXFileReference; fileEncoding = 4; lastKnownFileType = sourcecode.swift; path = RxCollectionViewDataSourceProxy.swift; sourceTree = "<group>"; };
		C89465411BC6C2BC0055219D /* RxCollectionViewDelegateProxy.swift */ = {isa = PBXFileReference; fileEncoding = 4; lastKnownFileType = sourcecode.swift; path = RxCollectionViewDelegateProxy.swift; sourceTree = "<group>"; };
		C89465421BC6C2BC0055219D /* RxScrollViewDelegateProxy.swift */ = {isa = PBXFileReference; fileEncoding = 4; lastKnownFileType = sourcecode.swift; path = RxScrollViewDelegateProxy.swift; sourceTree = "<group>"; };
		C89465431BC6C2BC0055219D /* RxSearchBarDelegateProxy.swift */ = {isa = PBXFileReference; fileEncoding = 4; lastKnownFileType = sourcecode.swift; path = RxSearchBarDelegateProxy.swift; sourceTree = "<group>"; };
		C89465441BC6C2BC0055219D /* RxTableViewDataSourceProxy.swift */ = {isa = PBXFileReference; fileEncoding = 4; lastKnownFileType = sourcecode.swift; path = RxTableViewDataSourceProxy.swift; sourceTree = "<group>"; };
		C89465451BC6C2BC0055219D /* RxTableViewDelegateProxy.swift */ = {isa = PBXFileReference; fileEncoding = 4; lastKnownFileType = sourcecode.swift; path = RxTableViewDelegateProxy.swift; sourceTree = "<group>"; };
		C89465461BC6C2BC0055219D /* RxTextViewDelegateProxy.swift */ = {isa = PBXFileReference; fileEncoding = 4; lastKnownFileType = sourcecode.swift; path = RxTextViewDelegateProxy.swift; sourceTree = "<group>"; };
		C89465491BC6C2BC0055219D /* UIBarButtonItem+Rx.swift */ = {isa = PBXFileReference; fileEncoding = 4; lastKnownFileType = sourcecode.swift; lineEnding = 0; path = "UIBarButtonItem+Rx.swift"; sourceTree = "<group>"; xcLanguageSpecificationIdentifier = xcode.lang.swift; };
		C894654A1BC6C2BC0055219D /* UIButton+Rx.swift */ = {isa = PBXFileReference; fileEncoding = 4; lastKnownFileType = sourcecode.swift; path = "UIButton+Rx.swift"; sourceTree = "<group>"; };
		C894654B1BC6C2BC0055219D /* UICollectionView+Rx.swift */ = {isa = PBXFileReference; fileEncoding = 4; lastKnownFileType = sourcecode.swift; path = "UICollectionView+Rx.swift"; sourceTree = "<group>"; };
		C894654C1BC6C2BC0055219D /* UIControl+Rx.swift */ = {isa = PBXFileReference; fileEncoding = 4; lastKnownFileType = sourcecode.swift; lineEnding = 0; path = "UIControl+Rx.swift"; sourceTree = "<group>"; xcLanguageSpecificationIdentifier = xcode.lang.swift; };
		C894654D1BC6C2BC0055219D /* UIDatePicker+Rx.swift */ = {isa = PBXFileReference; fileEncoding = 4; lastKnownFileType = sourcecode.swift; path = "UIDatePicker+Rx.swift"; sourceTree = "<group>"; };
		C894654E1BC6C2BC0055219D /* UIGestureRecognizer+Rx.swift */ = {isa = PBXFileReference; fileEncoding = 4; lastKnownFileType = sourcecode.swift; path = "UIGestureRecognizer+Rx.swift"; sourceTree = "<group>"; };
		C894654F1BC6C2BC0055219D /* UIImageView+Rx.swift */ = {isa = PBXFileReference; fileEncoding = 4; lastKnownFileType = sourcecode.swift; path = "UIImageView+Rx.swift"; sourceTree = "<group>"; };
		C89465501BC6C2BC0055219D /* UILabel+Rx.swift */ = {isa = PBXFileReference; fileEncoding = 4; lastKnownFileType = sourcecode.swift; path = "UILabel+Rx.swift"; sourceTree = "<group>"; };
		C89465511BC6C2BC0055219D /* UIScrollView+Rx.swift */ = {isa = PBXFileReference; fileEncoding = 4; lastKnownFileType = sourcecode.swift; path = "UIScrollView+Rx.swift"; sourceTree = "<group>"; };
		C89465521BC6C2BC0055219D /* UISearchBar+Rx.swift */ = {isa = PBXFileReference; fileEncoding = 4; lastKnownFileType = sourcecode.swift; path = "UISearchBar+Rx.swift"; sourceTree = "<group>"; };
		C89465531BC6C2BC0055219D /* UISegmentedControl+Rx.swift */ = {isa = PBXFileReference; fileEncoding = 4; lastKnownFileType = sourcecode.swift; path = "UISegmentedControl+Rx.swift"; sourceTree = "<group>"; };
		C89465541BC6C2BC0055219D /* UISlider+Rx.swift */ = {isa = PBXFileReference; fileEncoding = 4; lastKnownFileType = sourcecode.swift; path = "UISlider+Rx.swift"; sourceTree = "<group>"; };
		C89465551BC6C2BC0055219D /* UIStepper+Rx.swift */ = {isa = PBXFileReference; fileEncoding = 4; lastKnownFileType = sourcecode.swift; path = "UIStepper+Rx.swift"; sourceTree = "<group>"; };
		C89465561BC6C2BC0055219D /* UISwitch+Rx.swift */ = {isa = PBXFileReference; fileEncoding = 4; lastKnownFileType = sourcecode.swift; path = "UISwitch+Rx.swift"; sourceTree = "<group>"; };
		C89465571BC6C2BC0055219D /* UITableView+Rx.swift */ = {isa = PBXFileReference; fileEncoding = 4; lastKnownFileType = sourcecode.swift; path = "UITableView+Rx.swift"; sourceTree = "<group>"; };
		C89465581BC6C2BC0055219D /* UITextField+Rx.swift */ = {isa = PBXFileReference; fileEncoding = 4; lastKnownFileType = sourcecode.swift; path = "UITextField+Rx.swift"; sourceTree = "<group>"; };
		C89465591BC6C2BC0055219D /* UITextView+Rx.swift */ = {isa = PBXFileReference; fileEncoding = 4; lastKnownFileType = sourcecode.swift; path = "UITextView+Rx.swift"; sourceTree = "<group>"; };
		C89465601BC6C2BC0055219D /* RxCocoa.h */ = {isa = PBXFileReference; fileEncoding = 4; lastKnownFileType = sourcecode.c.h; path = RxCocoa.h; sourceTree = "<group>"; };
		C8984C211C36A579001E4272 /* Changeset.swift */ = {isa = PBXFileReference; fileEncoding = 4; lastKnownFileType = sourcecode.swift; path = Changeset.swift; sourceTree = "<group>"; };
		C8984C231C36A579001E4272 /* RxCollectionViewSectionedAnimatedDataSource.swift */ = {isa = PBXFileReference; fileEncoding = 4; lastKnownFileType = sourcecode.swift; path = RxCollectionViewSectionedAnimatedDataSource.swift; sourceTree = "<group>"; };
		C8984C241C36A579001E4272 /* RxCollectionViewSectionedDataSource.swift */ = {isa = PBXFileReference; fileEncoding = 4; lastKnownFileType = sourcecode.swift; path = RxCollectionViewSectionedDataSource.swift; sourceTree = "<group>"; };
		C8984C251C36A579001E4272 /* RxCollectionViewSectionedReloadDataSource.swift */ = {isa = PBXFileReference; fileEncoding = 4; lastKnownFileType = sourcecode.swift; path = RxCollectionViewSectionedReloadDataSource.swift; sourceTree = "<group>"; };
		C8984C261C36A579001E4272 /* RxTableViewSectionedAnimatedDataSource.swift */ = {isa = PBXFileReference; fileEncoding = 4; lastKnownFileType = sourcecode.swift; path = RxTableViewSectionedAnimatedDataSource.swift; sourceTree = "<group>"; };
		C8984C271C36A579001E4272 /* RxTableViewSectionedDataSource.swift */ = {isa = PBXFileReference; fileEncoding = 4; lastKnownFileType = sourcecode.swift; path = RxTableViewSectionedDataSource.swift; sourceTree = "<group>"; };
		C8984C281C36A579001E4272 /* RxTableViewSectionedReloadDataSource.swift */ = {isa = PBXFileReference; fileEncoding = 4; lastKnownFileType = sourcecode.swift; path = RxTableViewSectionedReloadDataSource.swift; sourceTree = "<group>"; };
		C8984C291C36A579001E4272 /* Differentiator.swift */ = {isa = PBXFileReference; fileEncoding = 4; lastKnownFileType = sourcecode.swift; path = Differentiator.swift; sourceTree = "<group>"; };
		C8984C2A1C36A579001E4272 /* ObservableConvertibleType+Differentiator.swift */ = {isa = PBXFileReference; fileEncoding = 4; lastKnownFileType = sourcecode.swift; path = "ObservableConvertibleType+Differentiator.swift"; sourceTree = "<group>"; };
		C8984C2B1C36A579001E4272 /* README.md */ = {isa = PBXFileReference; fileEncoding = 4; lastKnownFileType = net.daringfireball.markdown; path = README.md; sourceTree = "<group>"; };
		C8984C2C1C36A579001E4272 /* RxDataSourceStarterKit.swift */ = {isa = PBXFileReference; fileEncoding = 4; lastKnownFileType = sourcecode.swift; path = RxDataSourceStarterKit.swift; sourceTree = "<group>"; };
		C8984C2D1C36A579001E4272 /* SectionedViewType.swift */ = {isa = PBXFileReference; fileEncoding = 4; lastKnownFileType = sourcecode.swift; path = SectionedViewType.swift; sourceTree = "<group>"; };
		C8984C2E1C36A579001E4272 /* SectionModel.swift */ = {isa = PBXFileReference; fileEncoding = 4; lastKnownFileType = sourcecode.swift; path = SectionModel.swift; sourceTree = "<group>"; };
		C8984C2F1C36A579001E4272 /* SectionModelType.swift */ = {isa = PBXFileReference; fileEncoding = 4; lastKnownFileType = sourcecode.swift; path = SectionModelType.swift; sourceTree = "<group>"; };
		C8984C301C36A579001E4272 /* UISectionedViewType+RxAnimatedDataSource.swift */ = {isa = PBXFileReference; fileEncoding = 4; lastKnownFileType = sourcecode.swift; path = "UISectionedViewType+RxAnimatedDataSource.swift"; sourceTree = "<group>"; };
		C8984CCE1C36BC3E001E4272 /* NumberCell.swift */ = {isa = PBXFileReference; fileEncoding = 4; lastKnownFileType = sourcecode.swift; path = NumberCell.swift; sourceTree = "<group>"; };
		C8984CCF1C36BC3E001E4272 /* NumberSectionView.swift */ = {isa = PBXFileReference; fileEncoding = 4; lastKnownFileType = sourcecode.swift; path = NumberSectionView.swift; sourceTree = "<group>"; };
		C8984CD01C36BC3E001E4272 /* PartialUpdatesViewController.swift */ = {isa = PBXFileReference; fileEncoding = 4; lastKnownFileType = sourcecode.swift; path = PartialUpdatesViewController.swift; sourceTree = "<group>"; };
		C89C2BD51C321DA200EBC99C /* TestScheduler+MarbleTests.swift */ = {isa = PBXFileReference; fileEncoding = 4; lastKnownFileType = sourcecode.swift; path = "TestScheduler+MarbleTests.swift"; sourceTree = "<group>"; };
		C89C2BD81C32231A00EBC99C /* MockGitHubAPI.swift */ = {isa = PBXFileReference; fileEncoding = 4; lastKnownFileType = sourcecode.swift; path = MockGitHubAPI.swift; sourceTree = "<group>"; };
		C89C2BD91C32231A00EBC99C /* MockWireframe.swift */ = {isa = PBXFileReference; fileEncoding = 4; lastKnownFileType = sourcecode.swift; path = MockWireframe.swift; sourceTree = "<group>"; };
		C89C2BDA1C32231A00EBC99C /* NotImplementedStubs.swift */ = {isa = PBXFileReference; fileEncoding = 4; lastKnownFileType = sourcecode.swift; path = NotImplementedStubs.swift; sourceTree = "<group>"; };
		C89C2BDB1C32231A00EBC99C /* ValidationResult+Equatable.swift */ = {isa = PBXFileReference; fileEncoding = 4; lastKnownFileType = sourcecode.swift; path = "ValidationResult+Equatable.swift"; sourceTree = "<group>"; };
		C89CDB611BCC45DC002063D9 /* ShareReplay1.swift */ = {isa = PBXFileReference; fileEncoding = 4; lastKnownFileType = sourcecode.swift; lineEnding = 0; path = ShareReplay1.swift; sourceTree = "<group>"; xcLanguageSpecificationIdentifier = xcode.lang.swift; };
		C89CDB621BCC45DC002063D9 /* SkipUntil.swift */ = {isa = PBXFileReference; fileEncoding = 4; lastKnownFileType = sourcecode.swift; path = SkipUntil.swift; sourceTree = "<group>"; };
		C8A2A2C71B4049E300F11F09 /* PseudoRandomGenerator.swift */ = {isa = PBXFileReference; fileEncoding = 4; lastKnownFileType = sourcecode.swift; path = PseudoRandomGenerator.swift; sourceTree = "<group>"; };
		C8A2A2CA1B404A1200F11F09 /* Randomizer.swift */ = {isa = PBXFileReference; fileEncoding = 4; lastKnownFileType = sourcecode.swift; path = Randomizer.swift; sourceTree = "<group>"; };
		C8A468EB1B8A8BC900BF917B /* RxSwift.framework */ = {isa = PBXFileReference; lastKnownFileType = wrapper.framework; path = RxSwift.framework; sourceTree = BUILT_PRODUCTS_DIR; };
		C8A468ED1B8A8BCC00BF917B /* RxCocoa.framework */ = {isa = PBXFileReference; lastKnownFileType = wrapper.framework; path = RxCocoa.framework; sourceTree = BUILT_PRODUCTS_DIR; };
		C8A468EF1B8A8BD000BF917B /* RxBlocking.framework */ = {isa = PBXFileReference; lastKnownFileType = wrapper.framework; path = RxBlocking.framework; sourceTree = BUILT_PRODUCTS_DIR; };
		C8B145041BD2E45200267DCE /* ImmediateScheduler.swift */ = {isa = PBXFileReference; fileEncoding = 4; lastKnownFileType = sourcecode.swift; path = ImmediateScheduler.swift; sourceTree = "<group>"; };
		C8B145051BD2E45200267DCE /* ConcurrentMainScheduler.swift */ = {isa = PBXFileReference; fileEncoding = 4; lastKnownFileType = sourcecode.swift; path = ConcurrentMainScheduler.swift; sourceTree = "<group>"; };
		C8BCD3CD1C14756F005F1280 /* ShareReplay1WhileConnected.swift */ = {isa = PBXFileReference; fileEncoding = 4; lastKnownFileType = sourcecode.swift; path = ShareReplay1WhileConnected.swift; sourceTree = "<group>"; };
		C8BCD3DE1C1480E9005F1280 /* Operators.swift */ = {isa = PBXFileReference; fileEncoding = 4; lastKnownFileType = sourcecode.swift; path = Operators.swift; sourceTree = "<group>"; };
		C8BCD3E21C14820B005F1280 /* IntroductionExampleViewController.swift */ = {isa = PBXFileReference; fileEncoding = 4; lastKnownFileType = sourcecode.swift; path = IntroductionExampleViewController.swift; sourceTree = "<group>"; };
		C8BCD3E51C14A95E005F1280 /* NumbersViewController.swift */ = {isa = PBXFileReference; fileEncoding = 4; lastKnownFileType = sourcecode.swift; path = NumbersViewController.swift; sourceTree = "<group>"; };
		C8BCD3E91C14B02A005F1280 /* SimpleValidationViewController.swift */ = {isa = PBXFileReference; fileEncoding = 4; lastKnownFileType = sourcecode.swift; path = SimpleValidationViewController.swift; sourceTree = "<group>"; };
		C8BCD4011C14BFB7005F1280 /* NSLayoutConstraint+Rx.swift */ = {isa = PBXFileReference; fileEncoding = 4; lastKnownFileType = sourcecode.swift; path = "NSLayoutConstraint+Rx.swift"; sourceTree = "<group>"; };
		C8BCD4031C14BFCA005F1280 /* UIView+Rx.swift */ = {isa = PBXFileReference; fileEncoding = 4; lastKnownFileType = sourcecode.swift; path = "UIView+Rx.swift"; sourceTree = "<group>"; };
		C8C46DA31B47F7110020D71E /* CollectionViewImageCell.swift */ = {isa = PBXFileReference; fileEncoding = 4; lastKnownFileType = sourcecode.swift; path = CollectionViewImageCell.swift; sourceTree = "<group>"; };
		C8C46DA41B47F7110020D71E /* WikipediaImageCell.xib */ = {isa = PBXFileReference; fileEncoding = 4; lastKnownFileType = file.xib; path = WikipediaImageCell.xib; sourceTree = "<group>"; };
		C8C46DA51B47F7110020D71E /* WikipediaSearchCell.swift */ = {isa = PBXFileReference; fileEncoding = 4; lastKnownFileType = sourcecode.swift; path = WikipediaSearchCell.swift; sourceTree = "<group>"; };
		C8C46DA61B47F7110020D71E /* WikipediaSearchCell.xib */ = {isa = PBXFileReference; fileEncoding = 4; lastKnownFileType = file.xib; path = WikipediaSearchCell.xib; sourceTree = "<group>"; };
		C8C46DA71B47F7110020D71E /* WikipediaSearchViewController.swift */ = {isa = PBXFileReference; fileEncoding = 4; lastKnownFileType = sourcecode.swift; path = WikipediaSearchViewController.swift; sourceTree = "<group>"; };
		C8C4B4BD1C17724A00828BD5 /* _RXObjCRuntime.m */ = {isa = PBXFileReference; fileEncoding = 4; lastKnownFileType = sourcecode.c.objc; path = _RXObjCRuntime.m; sourceTree = "<group>"; };
		C8C4B4BE1C17724A00828BD5 /* _RXObjCRuntime.h */ = {isa = PBXFileReference; fileEncoding = 4; lastKnownFileType = sourcecode.c.h; path = _RXObjCRuntime.h; sourceTree = "<group>"; };
		C8C4B4CA1C17728200828BD5 /* MessageSentObserver.swift */ = {isa = PBXFileReference; fileEncoding = 4; lastKnownFileType = sourcecode.swift; path = MessageSentObserver.swift; sourceTree = "<group>"; };
		C8CCB8D31C2D5FBA000EDACC /* String+Rx.swift */ = {isa = PBXFileReference; fileEncoding = 4; lastKnownFileType = sourcecode.swift; path = "String+Rx.swift"; sourceTree = "<group>"; };
		C8D132141C42B54B00B59FFF /* UIImagePickerController+RxCreate.swift */ = {isa = PBXFileReference; fileEncoding = 4; lastKnownFileType = sourcecode.swift; path = "UIImagePickerController+RxCreate.swift"; sourceTree = "<group>"; };
		C8DF92C81B0B2F84009BCF9A /* AppDelegate.swift */ = {isa = PBXFileReference; fileEncoding = 4; lastKnownFileType = sourcecode.swift; path = AppDelegate.swift; sourceTree = "<group>"; };
		C8DF92DE1B0B328B009BCF9A /* AppDelegate.swift */ = {isa = PBXFileReference; fileEncoding = 4; lastKnownFileType = sourcecode.swift; path = AppDelegate.swift; sourceTree = "<group>"; };
		C8DF92E01B0B32DA009BCF9A /* LaunchScreen.xib */ = {isa = PBXFileReference; fileEncoding = 4; lastKnownFileType = file.xib; path = LaunchScreen.xib; sourceTree = "<group>"; };
		C8DF92E11B0B32DA009BCF9A /* Main.storyboard */ = {isa = PBXFileReference; fileEncoding = 4; lastKnownFileType = file.storyboard; path = Main.storyboard; sourceTree = "<group>"; };
		C8DF92E21B0B32DA009BCF9A /* RootViewController.swift */ = {isa = PBXFileReference; fileEncoding = 4; lastKnownFileType = sourcecode.swift; path = RootViewController.swift; sourceTree = "<group>"; };
		C8DF92E61B0B32F2009BCF9A /* Main.storyboard */ = {isa = PBXFileReference; fileEncoding = 4; lastKnownFileType = file.storyboard; path = Main.storyboard; sourceTree = "<group>"; };
		C8DF92E91B0B38C0009BCF9A /* Images.xcassets */ = {isa = PBXFileReference; lastKnownFileType = folder.assetcatalog; path = Images.xcassets; sourceTree = "<group>"; };
		C8DF92F01B0B3E67009BCF9A /* Info-OSX.plist */ = {isa = PBXFileReference; fileEncoding = 4; lastKnownFileType = text.plist.xml; path = "Info-OSX.plist"; sourceTree = "<group>"; };
		C8DF92F21B0B3E71009BCF9A /* Info-iOS.plist */ = {isa = PBXFileReference; fileEncoding = 4; lastKnownFileType = text.plist.xml; path = "Info-iOS.plist"; sourceTree = "<group>"; };
		C8F3FFF41C6FD62E00E60EEC /* UIBindingObserver.swift */ = {isa = PBXFileReference; fileEncoding = 4; lastKnownFileType = sourcecode.swift; path = UIBindingObserver.swift; sourceTree = "<group>"; };
		C8F6A1361BEF9DD4007DF367 /* RetryWhen.swift */ = {isa = PBXFileReference; fileEncoding = 4; lastKnownFileType = sourcecode.swift; path = RetryWhen.swift; sourceTree = "<group>"; };
		C8F8C4891C277F460047640B /* CalculatorState.swift */ = {isa = PBXFileReference; fileEncoding = 4; lastKnownFileType = sourcecode.swift; path = CalculatorState.swift; sourceTree = "<group>"; };
		C8F8C49C1C277F4F0047640B /* CalculatorAction.swift */ = {isa = PBXFileReference; fileEncoding = 4; lastKnownFileType = sourcecode.swift; path = CalculatorAction.swift; sourceTree = "<group>"; };
		C8F8C49F1C277F5A0047640B /* Operation.swift */ = {isa = PBXFileReference; fileEncoding = 4; lastKnownFileType = sourcecode.swift; path = Operation.swift; sourceTree = "<group>"; };
		CB30D9ED1BF106260084C1C0 /* SingleAsync.swift */ = {isa = PBXFileReference; fileEncoding = 4; lastKnownFileType = sourcecode.swift; path = SingleAsync.swift; sourceTree = "<group>"; };
		CB883B4E1BE3AC54000AC2EE /* BooleanDisposable.swift */ = {isa = PBXFileReference; fileEncoding = 4; lastKnownFileType = sourcecode.swift; path = BooleanDisposable.swift; sourceTree = "<group>"; };
		CB883B4F1BE3AC54000AC2EE /* RefCountDisposable.swift */ = {isa = PBXFileReference; fileEncoding = 4; lastKnownFileType = sourcecode.swift; path = RefCountDisposable.swift; sourceTree = "<group>"; };
		CB883B5E1BE3AC72000AC2EE /* Window.swift */ = {isa = PBXFileReference; fileEncoding = 4; lastKnownFileType = sourcecode.swift; path = Window.swift; sourceTree = "<group>"; };
		CB883B5F1BE3AC72000AC2EE /* AddRef.swift */ = {isa = PBXFileReference; fileEncoding = 4; lastKnownFileType = sourcecode.swift; path = AddRef.swift; sourceTree = "<group>"; };
		CBEE77531BD8C7B700AD584C /* ToArray.swift */ = {isa = PBXFileReference; fileEncoding = 4; lastKnownFileType = sourcecode.swift; path = ToArray.swift; sourceTree = "<group>"; };
		D2245A0B1BD564A700E7146F /* WithLatestFrom.swift */ = {isa = PBXFileReference; fileEncoding = 4; lastKnownFileType = sourcecode.swift; path = WithLatestFrom.swift; sourceTree = "<group>"; };
		D2AF91881BD2C51900A008C1 /* Using.swift */ = {isa = PBXFileReference; fileEncoding = 4; lastKnownFileType = sourcecode.swift; path = Using.swift; sourceTree = "<group>"; };
		E3EE18D11C4D68F900834224 /* UIApplication+Rx.swift */ = {isa = PBXFileReference; fileEncoding = 4; lastKnownFileType = sourcecode.swift; path = "UIApplication+Rx.swift"; sourceTree = "<group>"; };
		EBF0323F1C69FAEB00C81573 /* Delay.swift */ = {isa = PBXFileReference; fileEncoding = 4; lastKnownFileType = sourcecode.swift; path = Delay.swift; sourceTree = "<group>"; };
/* End PBXFileReference section */

/* Begin PBXFrameworksBuildPhase section */
		C8297E591B6CF905000589EA /* Frameworks */ = {
			isa = PBXFrameworksBuildPhase;
			buildActionMask = 2147483647;
			files = (
			);
			runOnlyForDeploymentPostprocessing = 0;
		};
		C83366DA1AD0293800C668A7 /* Frameworks */ = {
			isa = PBXFrameworksBuildPhase;
			buildActionMask = 2147483647;
			files = (
				C8A468F21B8A8C2600BF917B /* RxCocoa.framework in Frameworks */,
				C8A468F11B8A8C2600BF917B /* RxBlocking.framework in Frameworks */,
				C8A468F31B8A8C2600BF917B /* RxSwift.framework in Frameworks */,
			);
			runOnlyForDeploymentPostprocessing = 0;
		};
		C849EF5E1C3190360048AC4A /* Frameworks */ = {
			isa = PBXFrameworksBuildPhase;
			buildActionMask = 2147483647;
			files = (
				C849EF981C31A3340048AC4A /* RxTests.framework in Frameworks */,
				C849EF971C31A3270048AC4A /* RxCocoa.framework in Frameworks */,
				C849EF961C31A3240048AC4A /* RxSwift.framework in Frameworks */,
			);
			runOnlyForDeploymentPostprocessing = 0;
		};
		C88BB8CD1B07E6C90064D411 /* Frameworks */ = {
			isa = PBXFrameworksBuildPhase;
			buildActionMask = 2147483647;
			files = (
				C8A468F01B8A8BD000BF917B /* RxBlocking.framework in Frameworks */,
				C8A468EE1B8A8BCC00BF917B /* RxCocoa.framework in Frameworks */,
				C8A468EC1B8A8BC900BF917B /* RxSwift.framework in Frameworks */,
			);
			runOnlyForDeploymentPostprocessing = 0;
		};
/* End PBXFrameworksBuildPhase section */

/* Begin PBXGroup section */
		0744CDEB1C4DB71300720FD2 /* GeolocationExample */ = {
			isa = PBXGroup;
			children = (
				0744CDEC1C4DB78600720FD2 /* GeolocationViewController.swift */,
			);
			path = GeolocationExample;
			sourceTree = "<group>";
		};
		075F130E1B4E9D10000D7861 /* APIWrappers */ = {
			isa = PBXGroup;
			children = (
				075F130F1B4E9D5A000D7861 /* APIWrappersViewController.swift */,
			);
			path = APIWrappers;
			sourceTree = "<group>";
		};
		07A5C3D91B70B6B8001EFE5C /* Calculator */ = {
			isa = PBXGroup;
			children = (
				07A5C3DA1B70B703001EFE5C /* CalculatorViewController.swift */,
				C8F8C4891C277F460047640B /* CalculatorState.swift */,
				C8F8C49C1C277F4F0047640B /* CalculatorAction.swift */,
				C8F8C49F1C277F5A0047640B /* Operation.swift */,
			);
			path = Calculator;
			sourceTree = "<group>";
		};
		8479BC6F1C3BCB4800FB8B54 /* ImagePicker */ = {
			isa = PBXGroup;
			children = (
				8479BC701C3BCB9800FB8B54 /* ImagePickerController.swift */,
				C8D132141C42B54B00B59FFF /* UIImagePickerController+RxCreate.swift */,
			);
			path = ImagePicker;
			sourceTree = "<group>";
		};
		C80DDEC11BCE9041006A1832 /* Driver */ = {
			isa = PBXGroup;
			children = (
				C80DDEC21BCE9041006A1832 /* ControlEvent+Driver.swift */,
				C80DDEC31BCE9041006A1832 /* ControlProperty+Driver.swift */,
				C80DDEC41BCE9041006A1832 /* Driver+Operators+arity.swift */,
				C80DDEC51BCE9041006A1832 /* Driver+Operators+arity.tt */,
				C80DDEC61BCE9041006A1832 /* Driver+Operators.swift */,
				C80DDEC71BCE9041006A1832 /* Driver+Subscription.swift */,
				C80DDEC81BCE9041006A1832 /* Driver.swift */,
				C80DDEC91BCE9041006A1832 /* ObservableConvertibleType+Driver.swift */,
			);
			path = Driver;
			sourceTree = "<group>";
		};
		C81B39F21BC1C28400EF5A9F /* Products */ = {
			isa = PBXGroup;
			children = (
				C81B3A011BC1C28400EF5A9F /* RxSwift.framework */,
				C81B3A031BC1C28400EF5A9F /* RxSwift.framework */,
				C81B3A051BC1C28400EF5A9F /* RxSwift.framework */,
				C81B3A071BC1C28400EF5A9F /* RxSwift.framework */,
				C81B3A091BC1C28400EF5A9F /* RxCocoa.framework */,
				C81B3A0B1BC1C28400EF5A9F /* RxCocoa.framework */,
				C81B3A0D1BC1C28400EF5A9F /* RxCocoa.framework */,
				C81B3A0F1BC1C28400EF5A9F /* RxCocoa.framework */,
				C81B3A111BC1C28400EF5A9F /* RxBlocking.framework */,
				C81B3A131BC1C28400EF5A9F /* RxBlocking.framework */,
				C81B3A151BC1C28400EF5A9F /* RxBlocking.framework */,
				C81B3A171BC1C28400EF5A9F /* RxBlocking.framework */,
				C8864C5A1C275A200073016D /* RxTests.framework */,
				C8864C5C1C275A200073016D /* RxTests.framework */,
				C8864C5E1C275A200073016D /* RxTests.framework */,
				C8864C601C275A200073016D /* RxTests.framework */,
				8479BC661C3BC98F00FB8B54 /* AllTests-iOS.xctest */,
				8479BC681C3BC98F00FB8B54 /* AllTests-tvOS.xctest */,
				8479BC6A1C3BC98F00FB8B54 /* AllTests-OSX.xctest */,
				8479BC6C1C3BC98F00FB8B54 /* PerformanceTests.app */,
			);
			name = Products;
			sourceTree = "<group>";
		};
		C822B1E11C14E37B0088A01A /* SimpleTableViewExample */ = {
			isa = PBXGroup;
			children = (
				C822B1E21C14E4810088A01A /* SimpleTableViewExampleViewController.swift */,
			);
			path = SimpleTableViewExample;
			sourceTree = "<group>";
		};
		C822B1E51C14E7120088A01A /* SimpleTableViewExampleSectioned */ = {
			isa = PBXGroup;
			children = (
				C822B1E61C14E7250088A01A /* SimpleTableViewExampleSectionedViewController.swift */,
			);
			path = SimpleTableViewExampleSectioned;
			sourceTree = "<group>";
		};
		C83366D41AD0293800C668A7 = {
			isa = PBXGroup;
			children = (
				C81B39F11BC1C28400EF5A9F /* Rx.xcodeproj */,
				C8A468EF1B8A8BD000BF917B /* RxBlocking.framework */,
				C8A468ED1B8A8BCC00BF917B /* RxCocoa.framework */,
				C8A468EB1B8A8BC900BF917B /* RxSwift.framework */,
				C8984C201C36A579001E4272 /* RxDataSourceStarterKit */,
				C836EB911B8A7A3700AB941D /* NoModule */,
				C83366DF1AD0293800C668A7 /* RxExample */,
				C849EF621C3190360048AC4A /* RxExample-iOSTests */,
				C83366DE1AD0293800C668A7 /* Products */,
			);
			sourceTree = "<group>";
		};
		C83366DE1AD0293800C668A7 /* Products */ = {
			isa = PBXGroup;
			children = (
				C83366DD1AD0293800C668A7 /* RxExample-iOS.app */,
				C88BB8DC1B07E6C90064D411 /* RxExample.app */,
				C8297E691B6CF905000589EA /* RxExample-iOS-no-module.app */,
				C849EF611C3190360048AC4A /* RxExample-iOSTests.xctest */,
			);
			name = Products;
			sourceTree = "<group>";
		};
		C83366DF1AD0293800C668A7 /* RxExample */ = {
			isa = PBXGroup;
			children = (
				C8DF92E91B0B38C0009BCF9A /* Images.xcassets */,
				C86E2F2E1AE5A0CA00C31024 /* Examples */,
				C83367101AD029AE00C668A7 /* Services */,
				C8BCD3DE1C1480E9005F1280 /* Operators.swift */,
				07E3C2321B03605B0010338D /* Dependencies.swift */,
				C890A65C1AEC084100AFF7E6 /* ViewController.swift */,
				C833670F1AD029AE00C668A7 /* Example.swift */,
				C849EF9B1C31A8750048AC4A /* String+URL.swift */,
				C8DF92D11B0B2F8C009BCF9A /* OSX */,
				C8DF92C71B0B2F84009BCF9A /* iOS */,
				C83366E01AD0293800C668A7 /* Supporting Files */,
			);
			path = RxExample;
			sourceTree = "<group>";
		};
		C83366E01AD0293800C668A7 /* Supporting Files */ = {
			isa = PBXGroup;
			children = (
				C8DF92F21B0B3E71009BCF9A /* Info-iOS.plist */,
				C8DF92F01B0B3E67009BCF9A /* Info-OSX.plist */,
			);
			name = "Supporting Files";
			sourceTree = "<group>";
		};
		C83367101AD029AE00C668A7 /* Services */ = {
			isa = PBXGroup;
			children = (
				C809E9791BE6841C0058D948 /* Wireframe.swift */,
				C83367111AD029AE00C668A7 /* HtmlParsing.swift */,
				C83367121AD029AE00C668A7 /* ImageService.swift */,
				C8A2A2C71B4049E300F11F09 /* PseudoRandomGenerator.swift */,
				C8A2A2CA1B404A1200F11F09 /* Randomizer.swift */,
				C80397391BD3E17D009D8B26 /* ActivityIndicator.swift */,
				B18F3BBB1BD92EC8000AAC79 /* Reachability.swift */,
				B18F3BE11BDB2E8F000AAC79 /* ReachabilityService.swift */,
				B1604CB41BE49F8D002E1279 /* DownloadableImage.swift */,
				B1604CC81BE5BBFA002E1279 /* UIImageView+DownloadableImage.swift */,
				C809E97C1BE697100058D948 /* UIImage+Extensions.swift */,
				0744CDD31C4DB5F000720FD2 /* GeolocationService.swift */,
			);
			path = Services;
			sourceTree = "<group>";
		};
		C836EB911B8A7A3700AB941D /* NoModule */ = {
			isa = PBXGroup;
			children = (
				C894650C1BC6C2BC0055219D /* RxCocoa */,
				C89464271BC6C2B00055219D /* RxSwift */,
			);
			name = NoModule;
			sourceTree = "<group>";
		};
		C83D73D81C1DBC2A003DC470 /* Internal */ = {
			isa = PBXGroup;
			children = (
				C83D73D91C1DBC2A003DC470 /* AnonymousInvocable.swift */,
				C83D73DA1C1DBC2A003DC470 /* InvocableScheduledItem.swift */,
				C83D73DB1C1DBC2A003DC470 /* InvocableType.swift */,
				C83D73DC1C1DBC2A003DC470 /* ScheduledItem.swift */,
				C83D73DD1C1DBC2A003DC470 /* ScheduledItemType.swift */,
			);
			path = Internal;
			sourceTree = "<group>";
		};
		C843A08B1C1CE39900CBA4BD /* GitHubSearchRepositories */ = {
			isa = PBXGroup;
			children = (
				C843A08C1C1CE39900CBA4BD /* GitHubSearchRepositoriesAPI.swift */,
				C843A08D1C1CE39900CBA4BD /* GitHubSearchRepositoriesViewController.swift */,
				C843A0921C1CE58700CBA4BD /* UINavigationController+Extensions.swift */,
			);
			path = GitHubSearchRepositories;
			sourceTree = "<group>";
		};
		C849EF621C3190360048AC4A /* RxExample-iOSTests */ = {
			isa = PBXGroup;
			children = (
				C89C2BD71C32231A00EBC99C /* Mocks */,
				C849EF631C3190360048AC4A /* RxExample_iOSTests.swift */,
				C89C2BD51C321DA200EBC99C /* TestScheduler+MarbleTests.swift */,
				C849EF651C3190360048AC4A /* Info.plist */,
			);
			path = "RxExample-iOSTests";
			sourceTree = "<group>";
		};
		C849EF7C1C3193B10048AC4A /* UsingDriver > 2 */ = {
			isa = PBXGroup;
			children = (
				C849EF841C3195180048AC4A /* GitHubSignupViewController2.swift */,
				C849EF851C3195180048AC4A /* GithubSignupViewModel2.swift */,
			);
			name = "UsingDriver > 2";
			path = UsingDriver;
			sourceTree = "<group>";
		};
		C849EF7D1C3193B10048AC4A /* UsingVanillaObservables > 1 */ = {
			isa = PBXGroup;
			children = (
				C849EF7E1C3193B10048AC4A /* GitHubSignupViewController1.swift */,
				C849EF7F1C3193B10048AC4A /* GithubSignupViewModel1.swift */,
			);
			name = "UsingVanillaObservables > 1";
			path = UsingVanillaObservables;
			sourceTree = "<group>";
		};
		C864BAD01C3332F10083833C /* TableViewWithEditingCommands */ = {
			isa = PBXGroup;
			children = (
				C864BAD11C3332F10083833C /* DetailViewController.swift */,
				C864BAD21C3332F10083833C /* RandomUserAPI.swift */,
				C864BAD31C3332F10083833C /* String+extensions.swift */,
				C864BAD41C3332F10083833C /* TableViewWithEditingCommandsViewController.swift */,
				C864BAD51C3332F10083833C /* UIImageView+Extensions.swift */,
				C864BAD61C3332F10083833C /* User.swift */,
			);
			path = TableViewWithEditingCommands;
			sourceTree = "<group>";
		};
		C86E2F2E1AE5A0CA00C31024 /* Examples */ = {
			isa = PBXGroup;
			children = (
				8479BC6F1C3BCB4800FB8B54 /* ImagePicker */,
				C8BCD3E41C14A950005F1280 /* Numbers */,
				C8BCD3E81C14B015005F1280 /* SimpleValidation */,
				0744CDEB1C4DB71300720FD2 /* GeolocationExample */,
				C86E2F4C1AE5A10900C31024 /* GitHubSignup */,
				C822B1E11C14E37B0088A01A /* SimpleTableViewExample */,
				C822B1E51C14E7120088A01A /* SimpleTableViewExampleSectioned */,
				C864BAD01C3332F10083833C /* TableViewWithEditingCommands */,
				C8984CCD1C36BC3E001E4272 /* TableViewPartialUpdates */,
				C86E2F301AE5A0CA00C31024 /* WikipediaImageSearch */,
				075F130E1B4E9D10000D7861 /* APIWrappers */,
				07A5C3D91B70B6B8001EFE5C /* Calculator */,
				C8BCD3E11C14820B005F1280 /* OSX simple example */,
				C843A08B1C1CE39900CBA4BD /* GitHubSearchRepositories */,
			);
			path = Examples;
			sourceTree = "<group>";
		};
		C86E2F301AE5A0CA00C31024 /* WikipediaImageSearch */ = {
			isa = PBXGroup;
			children = (
				C86E2F311AE5A0CA00C31024 /* ViewModels */,
				C86E2F341AE5A0CA00C31024 /* Views */,
				C86E2F3A1AE5A0CA00C31024 /* WikipediaAPI */,
			);
			path = WikipediaImageSearch;
			sourceTree = "<group>";
		};
		C86E2F311AE5A0CA00C31024 /* ViewModels */ = {
			isa = PBXGroup;
			children = (
				C86E2F321AE5A0CA00C31024 /* SearchResultViewModel.swift */,
			);
			path = ViewModels;
			sourceTree = "<group>";
		};
		C86E2F341AE5A0CA00C31024 /* Views */ = {
			isa = PBXGroup;
			children = (
				C8C46DA31B47F7110020D71E /* CollectionViewImageCell.swift */,
				C8C46DA41B47F7110020D71E /* WikipediaImageCell.xib */,
				C8C46DA51B47F7110020D71E /* WikipediaSearchCell.swift */,
				C8C46DA61B47F7110020D71E /* WikipediaSearchCell.xib */,
				C8C46DA71B47F7110020D71E /* WikipediaSearchViewController.swift */,
			);
			path = Views;
			sourceTree = "<group>";
		};
		C86E2F3A1AE5A0CA00C31024 /* WikipediaAPI */ = {
			isa = PBXGroup;
			children = (
				C86E2F3B1AE5A0CA00C31024 /* WikipediaAPI.swift */,
				C86E2F3C1AE5A0CA00C31024 /* WikipediaPage.swift */,
				C86E2F3D1AE5A0CA00C31024 /* WikipediaSearchResult.swift */,
			);
			path = WikipediaAPI;
			sourceTree = "<group>";
		};
		C86E2F4C1AE5A10900C31024 /* GitHubSignup */ = {
			isa = PBXGroup;
			children = (
				C849EF7C1C3193B10048AC4A /* UsingDriver > 2 */,
				C849EF7D1C3193B10048AC4A /* UsingVanillaObservables > 1 */,
				C822B1D81C14CBEA0088A01A /* Protocols.swift */,
				C822B1DB1C14CD1C0088A01A /* DefaultImplementations.swift */,
				C822B1DE1C14CEAA0088A01A /* BindingExtensions.swift */,
			);
			path = GitHubSignup;
			sourceTree = "<group>";
		};
		C89464271BC6C2B00055219D /* RxSwift */ = {
			isa = PBXGroup;
			children = (
				C8BF34D31C2E4A2F00416CAE /* Platform */,
				C8CCB8D21C2D5FBA000EDACC /* Extensions */,
				C89464281BC6C2B00055219D /* Cancelable.swift */,
				C89464291BC6C2B00055219D /* Concurrency */,
				C894642C1BC6C2B00055219D /* ConnectableObservableType.swift */,
				C894642D1BC6C2B00055219D /* DataStructures */,
				C89464311BC6C2B00055219D /* Disposable.swift */,
				C89464321BC6C2B00055219D /* Disposables */,
				C89464401BC6C2B00055219D /* Errors.swift */,
				C89464411BC6C2B00055219D /* Event.swift */,
				C89464421BC6C2B00055219D /* ImmediateSchedulerType.swift */,
				C89464431BC6C2B00055219D /* Info.plist */,
				C89464441BC6C2B00055219D /* Observable+Extensions.swift */,
				C89464451BC6C2B00055219D /* Observable.swift */,
				C89464461BC6C2B00055219D /* ObservableConvertibleType.swift */,
				C89464471BC6C2B00055219D /* Observables */,
				C89464831BC6C2B00055219D /* ObservableType.swift */,
				C89464841BC6C2B00055219D /* AnyObserver.swift */,
				C89464851BC6C2B00055219D /* Observers */,
				C894648A1BC6C2B00055219D /* ObserverType.swift */,
				C894648B1BC6C2B00055219D /* Rx.swift */,
				C894648C1BC6C2B00055219D /* RxMutableBox.swift */,
				C894648D1BC6C2B00055219D /* Schedulers */,
				C89464971BC6C2B00055219D /* SchedulerType.swift */,
				C89464981BC6C2B00055219D /* Subjects */,
			);
			name = RxSwift;
			path = ../RxSwift;
			sourceTree = "<group>";
		};
		C89464291BC6C2B00055219D /* Concurrency */ = {
			isa = PBXGroup;
			children = (
				C84CC56B1BDD08F500E06A64 /* LockOwnerType.swift */,
				C84CC56C1BDD08F500E06A64 /* SynchronizedDisposeType.swift */,
				C84CC56D1BDD08F500E06A64 /* SynchronizedOnType.swift */,
				C84CC56E1BDD08F500E06A64 /* SynchronizedSubscribeType.swift */,
				C84CC56F1BDD08F500E06A64 /* SynchronizedUnsubscribeType.swift */,
				C894642A1BC6C2B00055219D /* AsyncLock.swift */,
				C894642B1BC6C2B00055219D /* Lock.swift */,
			);
			path = Concurrency;
			sourceTree = "<group>";
		};
		C894642D1BC6C2B00055219D /* DataStructures */ = {
			isa = PBXGroup;
			children = (
				C80DA3541C30B48300C588B9 /* PriorityQueue.swift */,
				C894642E1BC6C2B00055219D /* Bag.swift */,
				C894642F1BC6C2B00055219D /* InfiniteSequence.swift */,
				C89464301BC6C2B00055219D /* Queue.swift */,
			);
			path = DataStructures;
			sourceTree = "<group>";
		};
		C89464321BC6C2B00055219D /* Disposables */ = {
			isa = PBXGroup;
			children = (
				C84CC5831BDD484400E06A64 /* SubscriptionDisposable.swift */,
				C89464331BC6C2B00055219D /* AnonymousDisposable.swift */,
				C89464341BC6C2B00055219D /* BinaryDisposable.swift */,
				CB883B4E1BE3AC54000AC2EE /* BooleanDisposable.swift */,
				C89464351BC6C2B00055219D /* CompositeDisposable.swift */,
				C89464361BC6C2B00055219D /* DisposeBag.swift */,
				C89464371BC6C2B00055219D /* DisposeBase.swift */,
				C89464381BC6C2B00055219D /* NAryDisposable.swift */,
				C89464391BC6C2B00055219D /* NAryDisposable.tt */,
				C894643A1BC6C2B00055219D /* NopDisposable.swift */,
				CB883B4F1BE3AC54000AC2EE /* RefCountDisposable.swift */,
				C894643B1BC6C2B00055219D /* ScheduledDisposable.swift */,
				C894643D1BC6C2B00055219D /* SerialDisposable.swift */,
				C894643E1BC6C2B00055219D /* SingleAssignmentDisposable.swift */,
				C894643F1BC6C2B00055219D /* StableCompositeDisposable.swift */,
			);
			path = Disposables;
			sourceTree = "<group>";
		};
		C89464471BC6C2B00055219D /* Observables */ = {
			isa = PBXGroup;
			children = (
				C89464481BC6C2B00055219D /* Implementations */,
				C894647A1BC6C2B00055219D /* Observable+Aggregate.swift */,
				C894647B1BC6C2B00055219D /* Observable+Binding.swift */,
				C894647C1BC6C2B00055219D /* Observable+Concurrency.swift */,
				C894647D1BC6C2B00055219D /* Observable+Creation.swift */,
				C894647E1BC6C2B00055219D /* Observable+Debug.swift */,
				C894647F1BC6C2B00055219D /* Observable+Multiple.swift */,
				C89464801BC6C2B00055219D /* Observable+Single.swift */,
				C89464811BC6C2B00055219D /* Observable+StandardSequenceOperators.swift */,
				C89464821BC6C2B00055219D /* Observable+Time.swift */,
			);
			path = Observables;
			sourceTree = "<group>";
		};
		C89464481BC6C2B00055219D /* Implementations */ = {
			isa = PBXGroup;
			children = (
				C8BCD3CD1C14756F005F1280 /* ShareReplay1WhileConnected.swift */,
				CB883B5F1BE3AC72000AC2EE /* AddRef.swift */,
				C89464491BC6C2B00055219D /* Amb.swift */,
				C894644A1BC6C2B00055219D /* AnonymousObservable.swift */,
				C894644C1BC6C2B00055219D /* Buffer.swift */,
				C894644D1BC6C2B00055219D /* Catch.swift */,
				C89464511BC6C2B00055219D /* CombineLatest.swift */,
				C894644E1BC6C2B00055219D /* CombineLatest+arity.swift */,
				C894644F1BC6C2B00055219D /* CombineLatest+arity.tt */,
				C89464501BC6C2B00055219D /* CombineLatest+CollectionType.swift */,
				C89464521BC6C2B00055219D /* Concat.swift */,
				C89464531BC6C2B00055219D /* ConnectableObservable.swift */,
				C89464541BC6C2B00055219D /* Debug.swift */,
				C89464551BC6C2B00055219D /* Deferred.swift */,
				EBF0323F1C69FAEB00C81573 /* Delay.swift */,
				C89464561BC6C2B00055219D /* DelaySubscription.swift */,
				C89464571BC6C2B00055219D /* DistinctUntilChanged.swift */,
				C89464581BC6C2B00055219D /* Do.swift */,
				C84CC52D1BDC344100E06A64 /* ElementAt.swift */,
				C89464591BC6C2B00055219D /* Empty.swift */,
				C894645A1BC6C2B00055219D /* Error.swift */,
				C894645B1BC6C2B00055219D /* Filter.swift */,
				C894645D1BC6C2B00055219D /* Generate.swift */,
				C894645E1BC6C2B00055219D /* Just.swift */,
				C894645F1BC6C2B00055219D /* Map.swift */,
				C89464601BC6C2B00055219D /* Merge.swift */,
				C89464611BC6C2B00055219D /* Multicast.swift */,
				C89464621BC6C2B00055219D /* Never.swift */,
				C89464631BC6C2B00055219D /* ObserveOn.swift */,
				C89464641BC6C2B00055219D /* ObserveOnSerialDispatchQueue.swift */,
				C89464651BC6C2B00055219D /* Producer.swift */,
				C89464661BC6C2B00055219D /* Range.swift */,
				C89464671BC6C2B00055219D /* Reduce.swift */,
				C89464681BC6C2B00055219D /* RefCount.swift */,
				C89464691BC6C2B00055219D /* Repeat.swift */,
				C8F6A1361BEF9DD4007DF367 /* RetryWhen.swift */,
				C894646A1BC6C2B00055219D /* Sample.swift */,
				C894646B1BC6C2B00055219D /* Scan.swift */,
				C83100681BF7F4CA00AAE3CD /* Sequence.swift */,
				C89CDB611BCC45DC002063D9 /* ShareReplay1.swift */,
				CB30D9ED1BF106260084C1C0 /* SingleAsync.swift */,
				C894646C1BC6C2B00055219D /* Sink.swift */,
				C894646D1BC6C2B00055219D /* Skip.swift */,
				C89CDB621BCC45DC002063D9 /* SkipUntil.swift */,
				C80DDE7A1BCDA952006A1832 /* SkipWhile.swift */,
				C894646E1BC6C2B00055219D /* StartWith.swift */,
				C894646F1BC6C2B00055219D /* SubscribeOn.swift */,
				C89464701BC6C2B00055219D /* Switch.swift */,
				C89464711BC6C2B00055219D /* Take.swift */,
				B1B7C3CF1BE006870076934E /* TakeLast.swift */,
				C89464721BC6C2B00055219D /* TakeUntil.swift */,
				C89464731BC6C2B00055219D /* TakeWhile.swift */,
				C89464741BC6C2B00055219D /* Throttle.swift */,
				C891A2C81C07160C00DDD09D /* Timeout.swift */,
				C89464751BC6C2B00055219D /* Timer.swift */,
				CBEE77531BD8C7B700AD584C /* ToArray.swift */,
				D2AF91881BD2C51900A008C1 /* Using.swift */,
				CB883B5E1BE3AC72000AC2EE /* Window.swift */,
				D2245A0B1BD564A700E7146F /* WithLatestFrom.swift */,
				C89464791BC6C2B00055219D /* Zip.swift */,
				C89464761BC6C2B00055219D /* Zip+arity.swift */,
				C89464771BC6C2B00055219D /* Zip+arity.tt */,
				C89464781BC6C2B00055219D /* Zip+CollectionType.swift */,
			);
			path = Implementations;
			sourceTree = "<group>";
		};
		C89464851BC6C2B00055219D /* Observers */ = {
			isa = PBXGroup;
			children = (
				C89464861BC6C2B00055219D /* AnonymousObserver.swift */,
				C89464871BC6C2B00055219D /* ObserverBase.swift */,
				C89464881BC6C2B00055219D /* TailRecursiveSink.swift */,
			);
			path = Observers;
			sourceTree = "<group>";
		};
		C894648D1BC6C2B00055219D /* Schedulers */ = {
			isa = PBXGroup;
			children = (
				C84015741C34353D009D2E77 /* DispatchQueueSchedulerQOS.swift */,
				C80DA33C1C30B23600C588B9 /* HistoricalScheduler.swift */,
				C80DA33D1C30B23600C588B9 /* HistoricalSchedulerTimeConverter.swift */,
				C80DA33E1C30B23600C588B9 /* VirtualTimeConverterType.swift */,
				C80DA33F1C30B23600C588B9 /* VirtualTimeScheduler.swift */,
				C83D73D81C1DBC2A003DC470 /* Internal */,
				C894648E1BC6C2B00055219D /* ConcurrentDispatchQueueScheduler.swift */,
				C8B145051BD2E45200267DCE /* ConcurrentMainScheduler.swift */,
				C894648F1BC6C2B00055219D /* CurrentThreadScheduler.swift */,
				C8B145041BD2E45200267DCE /* ImmediateScheduler.swift */,
				C89464911BC6C2B00055219D /* MainScheduler.swift */,
				C89464921BC6C2B00055219D /* OperationQueueScheduler.swift */,
				C89464931BC6C2B00055219D /* RecursiveScheduler.swift */,
				C89464951BC6C2B00055219D /* SchedulerServices+Emulation.swift */,
				C89464961BC6C2B00055219D /* SerialDispatchQueueScheduler.swift */,
			);
			path = Schedulers;
			sourceTree = "<group>";
		};
		C89464981BC6C2B00055219D /* Subjects */ = {
			isa = PBXGroup;
			children = (
				C89464991BC6C2B00055219D /* BehaviorSubject.swift */,
				C894649A1BC6C2B00055219D /* PublishSubject.swift */,
				C894649B1BC6C2B00055219D /* ReplaySubject.swift */,
				C894649C1BC6C2B00055219D /* SubjectType.swift */,
				C894649D1BC6C2B00055219D /* Variable.swift */,
			);
			path = Subjects;
			sourceTree = "<group>";
		};
		C894650C1BC6C2BC0055219D /* RxCocoa */ = {
			isa = PBXGroup;
			children = (
				C894650D1BC6C2BC0055219D /* Common */,
				C89465331BC6C2BC0055219D /* Info.plist */,
				C89465341BC6C2BC0055219D /* iOS */,
				C89465601BC6C2BC0055219D /* RxCocoa.h */,
			);
			name = RxCocoa;
			path = ../RxCocoa;
			sourceTree = "<group>";
		};
		C894650D1BC6C2BC0055219D /* Common */ = {
			isa = PBXGroup;
			children = (
				C860ECAB1C42EACD00A664B3 /* SectionedViewDataSourceType.swift */,
				C8C4B4BD1C17724A00828BD5 /* _RXObjCRuntime.m */,
				C8C4B4BE1C17724A00828BD5 /* _RXObjCRuntime.h */,
				C8BCD4011C14BFB7005F1280 /* NSLayoutConstraint+Rx.swift */,
				C839740F1BF77406004F02CC /* KVORepresentable.swift */,
				C83974101BF77406004F02CC /* KVORepresentable+CoreGraphics.swift */,
				C83974111BF77406004F02CC /* KVORepresentable+Swift.swift */,
				C894650E1BC6C2BC0055219D /* _RX.h */,
				C894650F1BC6C2BC0055219D /* _RX.m */,
				C89465101BC6C2BC0055219D /* _RXDelegateProxy.h */,
				C89465111BC6C2BC0055219D /* _RXDelegateProxy.m */,
				C89465121BC6C2BC0055219D /* _RXKVOObserver.h */,
				C89465131BC6C2BC0055219D /* _RXKVOObserver.m */,
				C89465161BC6C2BC0055219D /* CLLocationManager+Rx.swift */,
				C89465171BC6C2BC0055219D /* CocoaUnits */,
				C89465201BC6C2BC0055219D /* DelegateProxy.swift */,
				C89465211BC6C2BC0055219D /* DelegateProxyType.swift */,
				C89465221BC6C2BC0055219D /* Logging.swift */,
				C89465231BC6C2BC0055219D /* Observable+Bind.swift */,
				C89465241BC6C2BC0055219D /* Observables */,
				C894652F1BC6C2BC0055219D /* Proxies */,
				C89465311BC6C2BC0055219D /* RxCocoa.swift */,
				C89465321BC6C2BC0055219D /* RxTarget.swift */,
			);
			path = Common;
			sourceTree = "<group>";
		};
		C89465171BC6C2BC0055219D /* CocoaUnits */ = {
			isa = PBXGroup;
			children = (
				C8F3FFF41C6FD62E00E60EEC /* UIBindingObserver.swift */,
				C80DDEC11BCE9041006A1832 /* Driver */,
				C89465191BC6C2BC0055219D /* ControlEvent.swift */,
				C894651B1BC6C2BC0055219D /* ControlProperty.swift */,
			);
			path = CocoaUnits;
			sourceTree = "<group>";
		};
		C89465241BC6C2BC0055219D /* Observables */ = {
			isa = PBXGroup;
			children = (
				C83974211BF77413004F02CC /* NSObject+Rx+KVORepresentable.swift */,
				C83974221BF77413004F02CC /* NSObject+Rx+RawRepresentable.swift */,
				C89465251BC6C2BC0055219D /* Implementations */,
				C894652B1BC6C2BC0055219D /* NSNotificationCenter+Rx.swift */,
				C894652D1BC6C2BC0055219D /* NSObject+Rx.swift */,
				C894652E1BC6C2BC0055219D /* NSURLSession+Rx.swift */,
			);
			path = Observables;
			sourceTree = "<group>";
		};
		C89465251BC6C2BC0055219D /* Implementations */ = {
			isa = PBXGroup;
			children = (
				C811C8A11C24D82600A2DDD4 /* DeallocObservable.swift */,
				C8C4B4CA1C17728200828BD5 /* MessageSentObserver.swift */,
				C89465261BC6C2BC0055219D /* ControlTarget.swift */,
				C89465291BC6C2BC0055219D /* KVOObservable.swift */,
				C894652A1BC6C2BC0055219D /* KVOObserver.swift */,
			);
			path = Implementations;
			sourceTree = "<group>";
		};
		C894652F1BC6C2BC0055219D /* Proxies */ = {
			isa = PBXGroup;
			children = (
				C89465301BC6C2BC0055219D /* RxCLLocationManagerDelegateProxy.swift */,
			);
			path = Proxies;
			sourceTree = "<group>";
		};
		C89465341BC6C2BC0055219D /* iOS */ = {
			isa = PBXGroup;
			children = (
				C89465351BC6C2BC0055219D /* DataSources */,
				C89465381BC6C2BC0055219D /* Events */,
				C894653A1BC6C2BC0055219D /* Protocols */,
				C894653D1BC6C2BC0055219D /* Proxies */,
				C8BCD4031C14BFCA005F1280 /* UIView+Rx.swift */,
				C89465491BC6C2BC0055219D /* UIBarButtonItem+Rx.swift */,
				C894654A1BC6C2BC0055219D /* UIButton+Rx.swift */,
				C894654B1BC6C2BC0055219D /* UICollectionView+Rx.swift */,
				C894654C1BC6C2BC0055219D /* UIControl+Rx.swift */,
				C894654D1BC6C2BC0055219D /* UIDatePicker+Rx.swift */,
				C894654E1BC6C2BC0055219D /* UIGestureRecognizer+Rx.swift */,
				C894654F1BC6C2BC0055219D /* UIImageView+Rx.swift */,
				C89465501BC6C2BC0055219D /* UILabel+Rx.swift */,
				C89465511BC6C2BC0055219D /* UIScrollView+Rx.swift */,
				C89465521BC6C2BC0055219D /* UISearchBar+Rx.swift */,
				C89465531BC6C2BC0055219D /* UISegmentedControl+Rx.swift */,
				C89465541BC6C2BC0055219D /* UISlider+Rx.swift */,
				C89465551BC6C2BC0055219D /* UIStepper+Rx.swift */,
				C89465561BC6C2BC0055219D /* UISwitch+Rx.swift */,
				C89465571BC6C2BC0055219D /* UITableView+Rx.swift */,
				C89465581BC6C2BC0055219D /* UITextField+Rx.swift */,
				C89465591BC6C2BC0055219D /* UITextView+Rx.swift */,
				842A5A251C357F21003568D5 /* NSTextStorage+Rx.swift */,
				9B4612941C106CF100BBBB4E /* UIActivityIndicatorView+Rx.swift */,
				E3EE18D11C4D68F900834224 /* UIApplication+Rx.swift */,
				8479BC6D1C3BC99C00FB8B54 /* UIImagePickerController+Rx.swift */,
			);
			path = iOS;
			sourceTree = "<group>";
		};
		C89465351BC6C2BC0055219D /* DataSources */ = {
			isa = PBXGroup;
			children = (
				C89465361BC6C2BC0055219D /* RxCollectionViewReactiveArrayDataSource.swift */,
				C89465371BC6C2BC0055219D /* RxTableViewReactiveArrayDataSource.swift */,
			);
			path = DataSources;
			sourceTree = "<group>";
		};
		C89465381BC6C2BC0055219D /* Events */ = {
			isa = PBXGroup;
			children = (
				C89465391BC6C2BC0055219D /* ItemEvents.swift */,
			);
			path = Events;
			sourceTree = "<group>";
		};
		C894653A1BC6C2BC0055219D /* Protocols */ = {
			isa = PBXGroup;
			children = (
				C894653B1BC6C2BC0055219D /* RxCollectionViewDataSourceType.swift */,
				C894653C1BC6C2BC0055219D /* RxTableViewDataSourceType.swift */,
			);
			path = Protocols;
			sourceTree = "<group>";
		};
		C894653D1BC6C2BC0055219D /* Proxies */ = {
			isa = PBXGroup;
			children = (
				8479BC4F1C3BC98F00FB8B54 /* RxImagePickerDelegateProxy.swift */,
				84C225AA1C340474008724EC /* RxTextStorageDelegateProxy.swift */,
				C89465401BC6C2BC0055219D /* RxCollectionViewDataSourceProxy.swift */,
				C89465411BC6C2BC0055219D /* RxCollectionViewDelegateProxy.swift */,
				C89465421BC6C2BC0055219D /* RxScrollViewDelegateProxy.swift */,
				C89465431BC6C2BC0055219D /* RxSearchBarDelegateProxy.swift */,
				C89465441BC6C2BC0055219D /* RxTableViewDataSourceProxy.swift */,
				C89465451BC6C2BC0055219D /* RxTableViewDelegateProxy.swift */,
				C89465461BC6C2BC0055219D /* RxTextViewDelegateProxy.swift */,
			);
			path = Proxies;
			sourceTree = "<group>";
		};
		C8984C201C36A579001E4272 /* RxDataSourceStarterKit */ = {
			isa = PBXGroup;
			children = (
				C8984C211C36A579001E4272 /* Changeset.swift */,
				C8984C221C36A579001E4272 /* DataSources */,
				C8984C291C36A579001E4272 /* Differentiator.swift */,
				C8984C2A1C36A579001E4272 /* ObservableConvertibleType+Differentiator.swift */,
				C8984C2B1C36A579001E4272 /* README.md */,
				C8984C2C1C36A579001E4272 /* RxDataSourceStarterKit.swift */,
				C8984C2D1C36A579001E4272 /* SectionedViewType.swift */,
				C8984C2E1C36A579001E4272 /* SectionModel.swift */,
				C8984C2F1C36A579001E4272 /* SectionModelType.swift */,
				C8984C301C36A579001E4272 /* UISectionedViewType+RxAnimatedDataSource.swift */,
			);
			path = RxDataSourceStarterKit;
			sourceTree = "<group>";
		};
		C8984C221C36A579001E4272 /* DataSources */ = {
			isa = PBXGroup;
			children = (
				C8984C231C36A579001E4272 /* RxCollectionViewSectionedAnimatedDataSource.swift */,
				C8984C241C36A579001E4272 /* RxCollectionViewSectionedDataSource.swift */,
				C8984C251C36A579001E4272 /* RxCollectionViewSectionedReloadDataSource.swift */,
				C8984C261C36A579001E4272 /* RxTableViewSectionedAnimatedDataSource.swift */,
				C8984C271C36A579001E4272 /* RxTableViewSectionedDataSource.swift */,
				C8984C281C36A579001E4272 /* RxTableViewSectionedReloadDataSource.swift */,
			);
			path = DataSources;
			sourceTree = "<group>";
		};
		C8984CCD1C36BC3E001E4272 /* TableViewPartialUpdates */ = {
			isa = PBXGroup;
			children = (
				C8984CCE1C36BC3E001E4272 /* NumberCell.swift */,
				C8984CCF1C36BC3E001E4272 /* NumberSectionView.swift */,
				C8984CD01C36BC3E001E4272 /* PartialUpdatesViewController.swift */,
			);
			path = TableViewPartialUpdates;
			sourceTree = "<group>";
		};
		C89C2BD71C32231A00EBC99C /* Mocks */ = {
			isa = PBXGroup;
			children = (
				C89C2BD81C32231A00EBC99C /* MockGitHubAPI.swift */,
				C89C2BD91C32231A00EBC99C /* MockWireframe.swift */,
				C89C2BDA1C32231A00EBC99C /* NotImplementedStubs.swift */,
				C89C2BDB1C32231A00EBC99C /* ValidationResult+Equatable.swift */,
			);
			path = Mocks;
			sourceTree = "<group>";
		};
		C8BCD3E11C14820B005F1280 /* OSX simple example */ = {
			isa = PBXGroup;
			children = (
				C8BCD3E21C14820B005F1280 /* IntroductionExampleViewController.swift */,
			);
			path = "OSX simple example";
			sourceTree = "<group>";
		};
		C8BCD3E41C14A950005F1280 /* Numbers */ = {
			isa = PBXGroup;
			children = (
				C8BCD3E51C14A95E005F1280 /* NumbersViewController.swift */,
			);
			path = Numbers;
			sourceTree = "<group>";
		};
		C8BCD3E81C14B015005F1280 /* SimpleValidation */ = {
			isa = PBXGroup;
			children = (
				C8BCD3E91C14B02A005F1280 /* SimpleValidationViewController.swift */,
			);
			path = SimpleValidation;
			sourceTree = "<group>";
		};
		C8BF34D31C2E4A2F00416CAE /* Platform */ = {
			isa = PBXGroup;
			children = (
				C84015861C343595009D2E77 /* Platform.Darwin.swift */,
				C84015871C343595009D2E77 /* Platform.Linux.swift */,
			);
			path = Platform;
			sourceTree = "<group>";
		};
		C8CCB8D21C2D5FBA000EDACC /* Extensions */ = {
			isa = PBXGroup;
			children = (
				C8CCB8D31C2D5FBA000EDACC /* String+Rx.swift */,
			);
			path = Extensions;
			sourceTree = "<group>";
		};
		C8DF92C71B0B2F84009BCF9A /* iOS */ = {
			isa = PBXGroup;
			children = (
				C8DF92E01B0B32DA009BCF9A /* LaunchScreen.xib */,
				C8DF92E11B0B32DA009BCF9A /* Main.storyboard */,
				C8DF92E21B0B32DA009BCF9A /* RootViewController.swift */,
				C8DF92C81B0B2F84009BCF9A /* AppDelegate.swift */,
			);
			path = iOS;
			sourceTree = "<group>";
		};
		C8DF92D11B0B2F8C009BCF9A /* OSX */ = {
			isa = PBXGroup;
			children = (
				C8DF92DE1B0B328B009BCF9A /* AppDelegate.swift */,
				C8DF92E61B0B32F2009BCF9A /* Main.storyboard */,
			);
			path = OSX;
			sourceTree = "<group>";
		};
/* End PBXGroup section */

/* Begin PBXNativeTarget section */
		C8297E2D1B6CF905000589EA /* RxExample-iOS-no-module */ = {
			isa = PBXNativeTarget;
			buildConfigurationList = C8297E651B6CF905000589EA /* Build configuration list for PBXNativeTarget "RxExample-iOS-no-module" */;
			buildPhases = (
				C8297E2E1B6CF905000589EA /* Sources */,
				C8297E591B6CF905000589EA /* Frameworks */,
				C8297E5C1B6CF905000589EA /* Resources */,
				C8297E621B6CF905000589EA /* Embed Frameworks */,
			);
			buildRules = (
			);
			dependencies = (
			);
			name = "RxExample-iOS-no-module";
			productName = RxExample;
			productReference = C8297E691B6CF905000589EA /* RxExample-iOS-no-module.app */;
			productType = "com.apple.product-type.application";
		};
		C83366DC1AD0293800C668A7 /* RxExample-iOS */ = {
			isa = PBXNativeTarget;
			buildConfigurationList = C83366FF1AD0293900C668A7 /* Build configuration list for PBXNativeTarget "RxExample-iOS" */;
			buildPhases = (
				C83366D91AD0293800C668A7 /* Sources */,
				C83366DA1AD0293800C668A7 /* Frameworks */,
				C83366DB1AD0293800C668A7 /* Resources */,
				C83367351AD029C700C668A7 /* Embed Frameworks */,
			);
			buildRules = (
			);
			dependencies = (
			);
			name = "RxExample-iOS";
			productName = RxExample;
			productReference = C83366DD1AD0293800C668A7 /* RxExample-iOS.app */;
			productType = "com.apple.product-type.application";
		};
		C849EF601C3190360048AC4A /* RxExample-iOSTests */ = {
			isa = PBXNativeTarget;
			buildConfigurationList = C849EF7B1C3190360048AC4A /* Build configuration list for PBXNativeTarget "RxExample-iOSTests" */;
			buildPhases = (
				C849EF5D1C3190360048AC4A /* Sources */,
				C849EF5E1C3190360048AC4A /* Frameworks */,
				C849EF5F1C3190360048AC4A /* Resources */,
			);
			buildRules = (
			);
			dependencies = (
				C849EF671C3190360048AC4A /* PBXTargetDependency */,
			);
			name = "RxExample-iOSTests";
			productName = "RxExample-iOSTests";
			productReference = C849EF611C3190360048AC4A /* RxExample-iOSTests.xctest */;
			productType = "com.apple.product-type.bundle.unit-test";
		};
		C88BB8B91B07E6C90064D411 /* RxExample-OSX */ = {
			isa = PBXNativeTarget;
			buildConfigurationList = C88BB8D91B07E6C90064D411 /* Build configuration list for PBXNativeTarget "RxExample-OSX" */;
			buildPhases = (
				C88BB8BA1B07E6C90064D411 /* Sources */,
				C88BB8CD1B07E6C90064D411 /* Frameworks */,
				C88BB8D01B07E6C90064D411 /* Resources */,
				C88BB8D61B07E6C90064D411 /* Embed Frameworks */,
			);
			buildRules = (
			);
			dependencies = (
			);
			name = "RxExample-OSX";
			productName = RxExample;
			productReference = C88BB8DC1B07E6C90064D411 /* RxExample.app */;
			productType = "com.apple.product-type.application";
		};
/* End PBXNativeTarget section */

/* Begin PBXProject section */
		C83366D51AD0293800C668A7 /* Project object */ = {
			isa = PBXProject;
			attributes = {
				LastSwiftUpdateCheck = 0720;
				LastUpgradeCheck = 0710;
				ORGANIZATIONNAME = "Krunoslav Zaher";
				TargetAttributes = {
					C83366DC1AD0293800C668A7 = {
						CreatedOnToolsVersion = 6.2;
					};
					C849EF601C3190360048AC4A = {
						CreatedOnToolsVersion = 7.2;
						TestTargetID = C83366DC1AD0293800C668A7;
					};
				};
			};
			buildConfigurationList = C83366D81AD0293800C668A7 /* Build configuration list for PBXProject "RxExample" */;
			compatibilityVersion = "Xcode 3.2";
			developmentRegion = English;
			hasScannedForEncodings = 0;
			knownRegions = (
				en,
				Base,
			);
			mainGroup = C83366D41AD0293800C668A7;
			productRefGroup = C83366DE1AD0293800C668A7 /* Products */;
			projectDirPath = "";
			projectReferences = (
				{
					ProductGroup = C81B39F21BC1C28400EF5A9F /* Products */;
					ProjectRef = C81B39F11BC1C28400EF5A9F /* Rx.xcodeproj */;
				},
			);
			projectRoot = "";
			targets = (
				C83366DC1AD0293800C668A7 /* RxExample-iOS */,
				C88BB8B91B07E6C90064D411 /* RxExample-OSX */,
				C8297E2D1B6CF905000589EA /* RxExample-iOS-no-module */,
				C849EF601C3190360048AC4A /* RxExample-iOSTests */,
			);
		};
/* End PBXProject section */

/* Begin PBXReferenceProxy section */
		8479BC661C3BC98F00FB8B54 /* AllTests-iOS.xctest */ = {
			isa = PBXReferenceProxy;
			fileType = wrapper.cfbundle;
			path = "AllTests-iOS.xctest";
			remoteRef = 8479BC651C3BC98F00FB8B54 /* PBXContainerItemProxy */;
			sourceTree = BUILT_PRODUCTS_DIR;
		};
		8479BC681C3BC98F00FB8B54 /* AllTests-tvOS.xctest */ = {
			isa = PBXReferenceProxy;
			fileType = wrapper.cfbundle;
			path = "AllTests-tvOS.xctest";
			remoteRef = 8479BC671C3BC98F00FB8B54 /* PBXContainerItemProxy */;
			sourceTree = BUILT_PRODUCTS_DIR;
		};
		8479BC6A1C3BC98F00FB8B54 /* AllTests-OSX.xctest */ = {
			isa = PBXReferenceProxy;
			fileType = wrapper.cfbundle;
			path = "AllTests-OSX.xctest";
			remoteRef = 8479BC691C3BC98F00FB8B54 /* PBXContainerItemProxy */;
			sourceTree = BUILT_PRODUCTS_DIR;
		};
		8479BC6C1C3BC98F00FB8B54 /* PerformanceTests.app */ = {
			isa = PBXReferenceProxy;
			fileType = wrapper.application;
			path = PerformanceTests.app;
			remoteRef = 8479BC6B1C3BC98F00FB8B54 /* PBXContainerItemProxy */;
			sourceTree = BUILT_PRODUCTS_DIR;
		};
		C81B3A011BC1C28400EF5A9F /* RxSwift.framework */ = {
			isa = PBXReferenceProxy;
			fileType = wrapper.framework;
			path = RxSwift.framework;
			remoteRef = C81B3A001BC1C28400EF5A9F /* PBXContainerItemProxy */;
			sourceTree = BUILT_PRODUCTS_DIR;
		};
		C81B3A031BC1C28400EF5A9F /* RxSwift.framework */ = {
			isa = PBXReferenceProxy;
			fileType = wrapper.framework;
			path = RxSwift.framework;
			remoteRef = C81B3A021BC1C28400EF5A9F /* PBXContainerItemProxy */;
			sourceTree = BUILT_PRODUCTS_DIR;
		};
		C81B3A051BC1C28400EF5A9F /* RxSwift.framework */ = {
			isa = PBXReferenceProxy;
			fileType = wrapper.framework;
			path = RxSwift.framework;
			remoteRef = C81B3A041BC1C28400EF5A9F /* PBXContainerItemProxy */;
			sourceTree = BUILT_PRODUCTS_DIR;
		};
		C81B3A071BC1C28400EF5A9F /* RxSwift.framework */ = {
			isa = PBXReferenceProxy;
			fileType = wrapper.framework;
			path = RxSwift.framework;
			remoteRef = C81B3A061BC1C28400EF5A9F /* PBXContainerItemProxy */;
			sourceTree = BUILT_PRODUCTS_DIR;
		};
		C81B3A091BC1C28400EF5A9F /* RxCocoa.framework */ = {
			isa = PBXReferenceProxy;
			fileType = wrapper.framework;
			path = RxCocoa.framework;
			remoteRef = C81B3A081BC1C28400EF5A9F /* PBXContainerItemProxy */;
			sourceTree = BUILT_PRODUCTS_DIR;
		};
		C81B3A0B1BC1C28400EF5A9F /* RxCocoa.framework */ = {
			isa = PBXReferenceProxy;
			fileType = wrapper.framework;
			path = RxCocoa.framework;
			remoteRef = C81B3A0A1BC1C28400EF5A9F /* PBXContainerItemProxy */;
			sourceTree = BUILT_PRODUCTS_DIR;
		};
		C81B3A0D1BC1C28400EF5A9F /* RxCocoa.framework */ = {
			isa = PBXReferenceProxy;
			fileType = wrapper.framework;
			path = RxCocoa.framework;
			remoteRef = C81B3A0C1BC1C28400EF5A9F /* PBXContainerItemProxy */;
			sourceTree = BUILT_PRODUCTS_DIR;
		};
		C81B3A0F1BC1C28400EF5A9F /* RxCocoa.framework */ = {
			isa = PBXReferenceProxy;
			fileType = wrapper.framework;
			path = RxCocoa.framework;
			remoteRef = C81B3A0E1BC1C28400EF5A9F /* PBXContainerItemProxy */;
			sourceTree = BUILT_PRODUCTS_DIR;
		};
		C81B3A111BC1C28400EF5A9F /* RxBlocking.framework */ = {
			isa = PBXReferenceProxy;
			fileType = wrapper.framework;
			path = RxBlocking.framework;
			remoteRef = C81B3A101BC1C28400EF5A9F /* PBXContainerItemProxy */;
			sourceTree = BUILT_PRODUCTS_DIR;
		};
		C81B3A131BC1C28400EF5A9F /* RxBlocking.framework */ = {
			isa = PBXReferenceProxy;
			fileType = wrapper.framework;
			path = RxBlocking.framework;
			remoteRef = C81B3A121BC1C28400EF5A9F /* PBXContainerItemProxy */;
			sourceTree = BUILT_PRODUCTS_DIR;
		};
		C81B3A151BC1C28400EF5A9F /* RxBlocking.framework */ = {
			isa = PBXReferenceProxy;
			fileType = wrapper.framework;
			path = RxBlocking.framework;
			remoteRef = C81B3A141BC1C28400EF5A9F /* PBXContainerItemProxy */;
			sourceTree = BUILT_PRODUCTS_DIR;
		};
		C81B3A171BC1C28400EF5A9F /* RxBlocking.framework */ = {
			isa = PBXReferenceProxy;
			fileType = wrapper.framework;
			path = RxBlocking.framework;
			remoteRef = C81B3A161BC1C28400EF5A9F /* PBXContainerItemProxy */;
			sourceTree = BUILT_PRODUCTS_DIR;
		};
		C8864C5A1C275A200073016D /* RxTests.framework */ = {
			isa = PBXReferenceProxy;
			fileType = wrapper.framework;
			path = RxTests.framework;
			remoteRef = C8864C591C275A200073016D /* PBXContainerItemProxy */;
			sourceTree = BUILT_PRODUCTS_DIR;
		};
		C8864C5C1C275A200073016D /* RxTests.framework */ = {
			isa = PBXReferenceProxy;
			fileType = wrapper.framework;
			path = RxTests.framework;
			remoteRef = C8864C5B1C275A200073016D /* PBXContainerItemProxy */;
			sourceTree = BUILT_PRODUCTS_DIR;
		};
		C8864C5E1C275A200073016D /* RxTests.framework */ = {
			isa = PBXReferenceProxy;
			fileType = wrapper.framework;
			path = RxTests.framework;
			remoteRef = C8864C5D1C275A200073016D /* PBXContainerItemProxy */;
			sourceTree = BUILT_PRODUCTS_DIR;
		};
		C8864C601C275A200073016D /* RxTests.framework */ = {
			isa = PBXReferenceProxy;
			fileType = wrapper.framework;
			path = RxTests.framework;
			remoteRef = C8864C5F1C275A200073016D /* PBXContainerItemProxy */;
			sourceTree = BUILT_PRODUCTS_DIR;
		};
/* End PBXReferenceProxy section */

/* Begin PBXResourcesBuildPhase section */
		C8297E5C1B6CF905000589EA /* Resources */ = {
			isa = PBXResourcesBuildPhase;
			buildActionMask = 2147483647;
			files = (
				C8297E5D1B6CF905000589EA /* WikipediaSearchCell.xib in Resources */,
				C8297E5E1B6CF905000589EA /* LaunchScreen.xib in Resources */,
				C89464C01BC6C2B00055219D /* CombineLatest+arity.tt in Resources */,
				C8297E5F1B6CF905000589EA /* WikipediaImageCell.xib in Resources */,
				C89464E81BC6C2B00055219D /* Zip+arity.tt in Resources */,
				C89464AC1BC6C2B00055219D /* NAryDisposable.tt in Resources */,
				C8297E601B6CF905000589EA /* Images.xcassets in Resources */,
				C8297E611B6CF905000589EA /* Main.storyboard in Resources */,
				C894657E1BC6C2BC0055219D /* Info.plist in Resources */,
				C80DDED51BCE9046006A1832 /* Driver+Operators+arity.tt in Resources */,
				C89464B61BC6C2B00055219D /* Info.plist in Resources */,
			);
			runOnlyForDeploymentPostprocessing = 0;
		};
		C83366DB1AD0293800C668A7 /* Resources */ = {
			isa = PBXResourcesBuildPhase;
			buildActionMask = 2147483647;
			files = (
				C8C46DAB1B47F7110020D71E /* WikipediaSearchCell.xib in Resources */,
				C8DF92E31B0B32DA009BCF9A /* LaunchScreen.xib in Resources */,
				C8C46DA91B47F7110020D71E /* WikipediaImageCell.xib in Resources */,
				C8DF92EA1B0B38C0009BCF9A /* Images.xcassets in Resources */,
				C8DF92E41B0B32DA009BCF9A /* Main.storyboard in Resources */,
			);
			runOnlyForDeploymentPostprocessing = 0;
		};
		C849EF5F1C3190360048AC4A /* Resources */ = {
			isa = PBXResourcesBuildPhase;
			buildActionMask = 2147483647;
			files = (
			);
			runOnlyForDeploymentPostprocessing = 0;
		};
		C88BB8D01B07E6C90064D411 /* Resources */ = {
			isa = PBXResourcesBuildPhase;
			buildActionMask = 2147483647;
			files = (
				C8DF92E71B0B32F2009BCF9A /* Main.storyboard in Resources */,
				C8DF92EB1B0B38C0009BCF9A /* Images.xcassets in Resources */,
			);
			runOnlyForDeploymentPostprocessing = 0;
		};
/* End PBXResourcesBuildPhase section */

/* Begin PBXSourcesBuildPhase section */
		C8297E2E1B6CF905000589EA /* Sources */ = {
			isa = PBXSourcesBuildPhase;
			buildActionMask = 2147483647;
			files = (
				0744CDD51C4DB5F000720FD2 /* GeolocationService.swift in Sources */,
				C83D73DE1C1DBC2A003DC470 /* AnonymousInvocable.swift in Sources */,
				C84015751C34353D009D2E77 /* DispatchQueueSchedulerQOS.swift in Sources */,
				C84CC58B1BDD486300E06A64 /* LockOwnerType.swift in Sources */,
				C89465971BC6C2BC0055219D /* UIScrollView+Rx.swift in Sources */,
				9B4612951C106CF100BBBB4E /* UIActivityIndicatorView+Rx.swift in Sources */,
				C864BADC1C3332F10083833C /* String+extensions.swift in Sources */,
				C89464D41BC6C2B00055219D /* ObserveOn.swift in Sources */,
				C894659B1BC6C2BC0055219D /* UIStepper+Rx.swift in Sources */,
				8479BC711C3BCB9800FB8B54 /* ImagePickerController.swift in Sources */,
				C8984C321C36A579001E4272 /* Changeset.swift in Sources */,
				C864BADA1C3332F10083833C /* RandomUserAPI.swift in Sources */,
				C89464F61BC6C2B00055219D /* AnonymousObserver.swift in Sources */,
				C89464C81BC6C2B00055219D /* DistinctUntilChanged.swift in Sources */,
				C860ECAC1C42EACD00A664B3 /* SectionedViewDataSourceType.swift in Sources */,
				C89464CF1BC6C2B00055219D /* Just.swift in Sources */,
				C8F6A1381BEF9DF6007DF367 /* RetryWhen.swift in Sources */,
				C89465921BC6C2BC0055219D /* UIControl+Rx.swift in Sources */,
				C894650B1BC6C2B00055219D /* Variable.swift in Sources */,
				C83D73E21C1DBC2A003DC470 /* ScheduledItemType.swift in Sources */,
				C8297E311B6CF905000589EA /* SearchResultViewModel.swift in Sources */,
				C8F6A12D1BEF9DA3007DF367 /* CurrentThreadScheduler.swift in Sources */,
				C8BCD3EB1C14B02A005F1280 /* SimpleValidationViewController.swift in Sources */,
				C89464D91BC6C2B00055219D /* RefCount.swift in Sources */,
				C8BCD3E71C14A95E005F1280 /* NumbersViewController.swift in Sources */,
				C89464A51BC6C2B00055219D /* Disposable.swift in Sources */,
				C843A0911C1CE39900CBA4BD /* GitHubSearchRepositoriesViewController.swift in Sources */,
				C84CC58D1BDD486300E06A64 /* SynchronizedOnType.swift in Sources */,
				C83974121BF77406004F02CC /* KVORepresentable.swift in Sources */,
				C89464DC1BC6C2B00055219D /* Scan.swift in Sources */,
				C89464B21BC6C2B00055219D /* StableCompositeDisposable.swift in Sources */,
				C89464AE1BC6C2B00055219D /* ScheduledDisposable.swift in Sources */,
				C89464B51BC6C2B00055219D /* ImmediateSchedulerType.swift in Sources */,
				C8297E321B6CF905000589EA /* HtmlParsing.swift in Sources */,
				C89464EA1BC6C2B00055219D /* Zip.swift in Sources */,
				C89464E51BC6C2B00055219D /* Throttle.swift in Sources */,
				C83974241BF77413004F02CC /* NSObject+Rx+RawRepresentable.swift in Sources */,
				C89465831BC6C2BC0055219D /* RxTableViewDataSourceType.swift in Sources */,
				C80DDE881BCDAA0F006A1832 /* SkipWhile.swift in Sources */,
				C89464ED1BC6C2B00055219D /* Observable+Concurrency.swift in Sources */,
				C89464DA1BC6C2B00055219D /* Repeat.swift in Sources */,
				C89465651BC6C2BC0055219D /* CLLocationManager+Rx.swift in Sources */,
				C80DDED81BCE9046006A1832 /* Driver.swift in Sources */,
				C8984C401C36A579001E4272 /* Differentiator.swift in Sources */,
				C84015881C343595009D2E77 /* Platform.Darwin.swift in Sources */,
				C80DDED71BCE9046006A1832 /* Driver+Subscription.swift in Sources */,
				C8F6A1321BEF9DA3007DF367 /* RecursiveScheduler.swift in Sources */,
				07A5C3DC1B70B703001EFE5C /* CalculatorViewController.swift in Sources */,
				C8984C4C1C36A579001E4272 /* SectionModelType.swift in Sources */,
				C89465961BC6C2BC0055219D /* UILabel+Rx.swift in Sources */,
				C822B1E01C14CEAA0088A01A /* BindingExtensions.swift in Sources */,
				C8BCD3CE1C14756F005F1280 /* ShareReplay1WhileConnected.swift in Sources */,
				C894659C1BC6C2BC0055219D /* UISwitch+Rx.swift in Sources */,
				C89464F81BC6C2B00055219D /* TailRecursiveSink.swift in Sources */,
				C80DA3421C30B23600C588B9 /* VirtualTimeConverterType.swift in Sources */,
				C84CC58C1BDD486300E06A64 /* SynchronizedDisposeType.swift in Sources */,
				C89464BF1BC6C2B00055219D /* CombineLatest+arity.swift in Sources */,
				C89465751BC6C2BC0055219D /* KVOObservable.swift in Sources */,
				C89464CB1BC6C2B00055219D /* Error.swift in Sources */,
				C864BADE1C3332F10083833C /* TableViewWithEditingCommandsViewController.swift in Sources */,
				B1604CC41BE5B8CE002E1279 /* DownloadableImage.swift in Sources */,
				C80DDED61BCE9046006A1832 /* Driver+Operators.swift in Sources */,
				C8984C361C36A579001E4272 /* RxCollectionViewSectionedDataSource.swift in Sources */,
				C843A0941C1CE58700CBA4BD /* UINavigationController+Extensions.swift in Sources */,
				C89464B81BC6C2B00055219D /* Observable.swift in Sources */,
				C894659E1BC6C2BC0055219D /* UITextField+Rx.swift in Sources */,
				C89464D11BC6C2B00055219D /* Merge.swift in Sources */,
				C849EF811C3193B10048AC4A /* GitHubSignupViewController1.swift in Sources */,
				C89464A71BC6C2B00055219D /* BinaryDisposable.swift in Sources */,
				C8984C461C36A579001E4272 /* RxDataSourceStarterKit.swift in Sources */,
				C8297E361B6CF905000589EA /* RootViewController.swift in Sources */,
				C89464BB1BC6C2B00055219D /* AnonymousObservable.swift in Sources */,
				C89465991BC6C2BC0055219D /* UISegmentedControl+Rx.swift in Sources */,
				B1B7C3D01BE006870076934E /* TakeLast.swift in Sources */,
				C849EF9E1C31A8750048AC4A /* String+URL.swift in Sources */,
				C8C4B4CC1C17728200828BD5 /* MessageSentObserver.swift in Sources */,
				C8297E391B6CF905000589EA /* CollectionViewImageCell.swift in Sources */,
				C894649E1BC6C2B00055219D /* Cancelable.swift in Sources */,
				C89464E01BC6C2B00055219D /* SubscribeOn.swift in Sources */,
				C89465801BC6C2BC0055219D /* RxTableViewReactiveArrayDataSource.swift in Sources */,
				C89464FA1BC6C2B00055219D /* ObserverType.swift in Sources */,
				C89464F01BC6C2B00055219D /* Observable+Multiple.swift in Sources */,
				C891A2C91C07160C00DDD09D /* Timeout.swift in Sources */,
				C89464DF1BC6C2B00055219D /* StartWith.swift in Sources */,
				C89465881BC6C2BC0055219D /* RxScrollViewDelegateProxy.swift in Sources */,
				C8984CD21C36BC3E001E4272 /* NumberCell.swift in Sources */,
				C89464B71BC6C2B00055219D /* Observable+Extensions.swift in Sources */,
				C8F8C4A11C277F5A0047640B /* Operation.swift in Sources */,
				C89464A01BC6C2B00055219D /* Lock.swift in Sources */,
				CB883B601BE3AC72000AC2EE /* Window.swift in Sources */,
				C83974141BF77406004F02CC /* KVORepresentable+Swift.swift in Sources */,
				C89464C91BC6C2B00055219D /* Do.swift in Sources */,
				C89464A41BC6C2B00055219D /* Queue.swift in Sources */,
				C89464B91BC6C2B00055219D /* ObservableConvertibleType.swift in Sources */,
				C894657C1BC6C2BC0055219D /* RxCocoa.swift in Sources */,
				C894658F1BC6C2BC0055219D /* UIBarButtonItem+Rx.swift in Sources */,
				C89464D61BC6C2B00055219D /* Producer.swift in Sources */,
				C8BCD4041C14BFCA005F1280 /* UIView+Rx.swift in Sources */,
				C822B1E81C14E7250088A01A /* SimpleTableViewExampleSectionedViewController.swift in Sources */,
				C894658A1BC6C2BC0055219D /* RxTableViewDataSourceProxy.swift in Sources */,
				C894656F1BC6C2BC0055219D /* DelegateProxyType.swift in Sources */,
				C89465721BC6C2BC0055219D /* ControlTarget.swift in Sources */,
				C89464EC1BC6C2B00055219D /* Observable+Binding.swift in Sources */,
				C83D73E01C1DBC2A003DC470 /* InvocableType.swift in Sources */,
				C8984C381C36A579001E4272 /* RxCollectionViewSectionedReloadDataSource.swift in Sources */,
				C8297E3A1B6CF905000589EA /* WikipediaSearchViewController.swift in Sources */,
				C89464F21BC6C2B00055219D /* Observable+StandardSequenceOperators.swift in Sources */,
				C89464CC1BC6C2B00055219D /* Filter.swift in Sources */,
				C864BAE01C3332F10083833C /* UIImageView+Extensions.swift in Sources */,
				C80DDED31BCE9046006A1832 /* ControlProperty+Driver.swift in Sources */,
				C8984C341C36A579001E4272 /* RxCollectionViewSectionedAnimatedDataSource.swift in Sources */,
				C89464C11BC6C2B00055219D /* CombineLatest+CollectionType.swift in Sources */,
				C89465671BC6C2BC0055219D /* ControlEvent.swift in Sources */,
				C89464A61BC6C2B00055219D /* AnonymousDisposable.swift in Sources */,
				C894657D1BC6C2BC0055219D /* RxTarget.swift in Sources */,
				C80DDED21BCE9046006A1832 /* ControlEvent+Driver.swift in Sources */,
				C89464EE1BC6C2B00055219D /* Observable+Creation.swift in Sources */,
				EBF032401C69FAEB00C81573 /* Delay.swift in Sources */,
				C894659A1BC6C2BC0055219D /* UISlider+Rx.swift in Sources */,
				C89465891BC6C2BC0055219D /* RxSearchBarDelegateProxy.swift in Sources */,
				C89464C21BC6C2B00055219D /* CombineLatest.swift in Sources */,
				C89464E71BC6C2B00055219D /* Zip+arity.swift in Sources */,
				B1604CC21BE5B895002E1279 /* ReachabilityService.swift in Sources */,
				C89464DE1BC6C2B00055219D /* Skip.swift in Sources */,
				C89464DB1BC6C2B00055219D /* Sample.swift in Sources */,
				C80DA3411C30B23600C588B9 /* HistoricalSchedulerTimeConverter.swift in Sources */,
				C89465791BC6C2BC0055219D /* NSObject+Rx.swift in Sources */,
				C849EF891C3195180048AC4A /* GithubSignupViewModel2.swift in Sources */,
				C89464F31BC6C2B00055219D /* Observable+Time.swift in Sources */,
				C811C8A21C24D82600A2DDD4 /* DeallocObservable.swift in Sources */,
				C80DA3431C30B23600C588B9 /* VirtualTimeScheduler.swift in Sources */,
				C89464F11BC6C2B00055219D /* Observable+Single.swift in Sources */,
				C89464BA1BC6C2B00055219D /* Amb.swift in Sources */,
				C894650A1BC6C2B00055219D /* SubjectType.swift in Sources */,
				C8984C4A1C36A579001E4272 /* SectionModel.swift in Sources */,
				C89464B11BC6C2B00055219D /* SingleAssignmentDisposable.swift in Sources */,
				C89464AA1BC6C2B00055219D /* DisposeBase.swift in Sources */,
				C89465871BC6C2BC0055219D /* RxCollectionViewDelegateProxy.swift in Sources */,
				D2245A191BD5654C00E7146F /* WithLatestFrom.swift in Sources */,
				C809E97E1BE697100058D948 /* UIImage+Extensions.swift in Sources */,
				C89464E61BC6C2B00055219D /* Timer.swift in Sources */,
				C83D73DF1C1DBC2A003DC470 /* InvocableScheduledItem.swift in Sources */,
				C822B1E41C14E4810088A01A /* SimpleTableViewExampleViewController.swift in Sources */,
				C8984C421C36A579001E4272 /* ObservableConvertibleType+Differentiator.swift in Sources */,
				C83974131BF77406004F02CC /* KVORepresentable+CoreGraphics.swift in Sources */,
				C8297E401B6CF905000589EA /* ImageService.swift in Sources */,
				C89464AD1BC6C2B00055219D /* NopDisposable.swift in Sources */,
				C84CC5901BDD486300E06A64 /* AsyncLock.swift in Sources */,
				C8F6A1311BEF9DA3007DF367 /* OperationQueueScheduler.swift in Sources */,
				CBEE77541BD8C7B700AD584C /* ToArray.swift in Sources */,
				C89465771BC6C2BC0055219D /* NSNotificationCenter+Rx.swift in Sources */,
				C8F3FFF51C6FD62E00E60EEC /* UIBindingObserver.swift in Sources */,
				C89465091BC6C2B00055219D /* ReplaySubject.swift in Sources */,
				C8BCD3E01C1480E9005F1280 /* Operators.swift in Sources */,
				C84CC58E1BDD486300E06A64 /* SynchronizedSubscribeType.swift in Sources */,
				0744CDEE1C4DB78600720FD2 /* GeolocationViewController.swift in Sources */,
				8479BC6E1C3BC99C00FB8B54 /* UIImagePickerController+Rx.swift in Sources */,
				C8F6A12F1BEF9DA3007DF367 /* ImmediateScheduler.swift in Sources */,
				C89464A81BC6C2B00055219D /* CompositeDisposable.swift in Sources */,
				C89464D21BC6C2B00055219D /* Multicast.swift in Sources */,
				C89465821BC6C2BC0055219D /* RxCollectionViewDataSourceType.swift in Sources */,
				C8297E421B6CF905000589EA /* WikipediaSearchResult.swift in Sources */,
				C89465701BC6C2BC0055219D /* Logging.swift in Sources */,
				C8F8C49E1C277F4F0047640B /* CalculatorAction.swift in Sources */,
				C89464A31BC6C2B00055219D /* InfiniteSequence.swift in Sources */,
				C89465611BC6C2BC0055219D /* _RX.m in Sources */,
				CB30D9EE1BF106260084C1C0 /* SingleAsync.swift in Sources */,
				C80DDED41BCE9046006A1832 /* Driver+Operators+arity.swift in Sources */,
				C89464F51BC6C2B00055219D /* AnyObserver.swift in Sources */,
				C89464D71BC6C2B00055219D /* Range.swift in Sources */,
				C84CC52E1BDC344100E06A64 /* ElementAt.swift in Sources */,
				C89464EB1BC6C2B00055219D /* Observable+Aggregate.swift in Sources */,
				C8297E441B6CF905000589EA /* PseudoRandomGenerator.swift in Sources */,
				C83100691BF7F4CA00AAE3CD /* Sequence.swift in Sources */,
				C822B1DD1C14CD1C0088A01A /* DefaultImplementations.swift in Sources */,
				C89464D51BC6C2B00055219D /* ObserveOnSerialDispatchQueue.swift in Sources */,
				842A5A271C357F63003568D5 /* NSTextStorage+Rx.swift in Sources */,
				C843A08F1C1CE39900CBA4BD /* GitHubSearchRepositoriesAPI.swift in Sources */,
				C83974231BF77413004F02CC /* NSObject+Rx+KVORepresentable.swift in Sources */,
				C8297E461B6CF905000589EA /* Example.swift in Sources */,
				C89465081BC6C2B00055219D /* PublishSubject.swift in Sources */,
				C89464FC1BC6C2B00055219D /* RxMutableBox.swift in Sources */,
				C809E97B1BE6841C0058D948 /* Wireframe.swift in Sources */,
				C89465811BC6C2BC0055219D /* ItemEvents.swift in Sources */,
				C89465861BC6C2BC0055219D /* RxCollectionViewDataSourceProxy.swift in Sources */,
				C89465981BC6C2BC0055219D /* UISearchBar+Rx.swift in Sources */,
				C89464E21BC6C2B00055219D /* Take.swift in Sources */,
				C80DA3551C30B48300C588B9 /* PriorityQueue.swift in Sources */,
				B18F3BC11BD93E00000AAC79 /* Reachability.swift in Sources */,
				C89465901BC6C2BC0055219D /* UIButton+Rx.swift in Sources */,
				C89464DD1BC6C2B00055219D /* Sink.swift in Sources */,
				C89464BE1BC6C2B00055219D /* Catch.swift in Sources */,
				C8F3FFF11C6FD2FA00E60EEC /* UIApplication+Rx.swift in Sources */,
				C89CDB721BCC45EE002063D9 /* SkipUntil.swift in Sources */,
				B1604CCB1BE5BC45002E1279 /* UIImageView+DownloadableImage.swift in Sources */,
				C8297E471B6CF905000589EA /* ViewController.swift in Sources */,
				C89464E41BC6C2B00055219D /* TakeWhile.swift in Sources */,
				C8984C481C36A579001E4272 /* SectionedViewType.swift in Sources */,
				C89464F71BC6C2B00055219D /* ObserverBase.swift in Sources */,
				C89465951BC6C2BC0055219D /* UIImageView+Rx.swift in Sources */,
				C89464E31BC6C2B00055219D /* TakeUntil.swift in Sources */,
				C89464FB1BC6C2B00055219D /* Rx.swift in Sources */,
				C84CC5911BDD48B800E06A64 /* SubscriptionDisposable.swift in Sources */,
				C8F6A1341BEF9DA3007DF367 /* SchedulerServices+Emulation.swift in Sources */,
				C89464C71BC6C2B00055219D /* DelaySubscription.swift in Sources */,
				C8984CD61C36BC3E001E4272 /* PartialUpdatesViewController.swift in Sources */,
				C80DA3401C30B23600C588B9 /* HistoricalScheduler.swift in Sources */,
				C8297E491B6CF905000589EA /* WikipediaSearchCell.swift in Sources */,
				C89464D81BC6C2B00055219D /* Reduce.swift in Sources */,
				C89465941BC6C2BC0055219D /* UIGestureRecognizer+Rx.swift in Sources */,
				C89464A91BC6C2B00055219D /* DisposeBag.swift in Sources */,
				C8297E4C1B6CF905000589EA /* APIWrappersViewController.swift in Sources */,
				C89465621BC6C2BC0055219D /* _RXDelegateProxy.m in Sources */,
				C89464D31BC6C2B00055219D /* Never.swift in Sources */,
				C8F6A1351BEF9DA3007DF367 /* SerialDispatchQueueScheduler.swift in Sources */,
				C8984C3A1C36A579001E4272 /* RxTableViewSectionedAnimatedDataSource.swift in Sources */,
				C89465931BC6C2BC0055219D /* UIDatePicker+Rx.swift in Sources */,
				C8CCB8D41C2D5FBA000EDACC /* String+Rx.swift in Sources */,
				C84CC58F1BDD486300E06A64 /* SynchronizedUnsubscribeType.swift in Sources */,
				C89CDB711BCC45E5002063D9 /* ShareReplay1.swift in Sources */,
				C89464BD1BC6C2B00055219D /* Buffer.swift in Sources */,
				84C225AB1C340474008724EC /* RxTextStorageDelegateProxy.swift in Sources */,
				C89464B31BC6C2B00055219D /* Errors.swift in Sources */,
				C864BAE21C3332F10083833C /* User.swift in Sources */,
				C8F6A1301BEF9DA3007DF367 /* MainScheduler.swift in Sources */,
				C89464C51BC6C2B00055219D /* Debug.swift in Sources */,
				C89464AB1BC6C2B00055219D /* NAryDisposable.swift in Sources */,
				C89465631BC6C2BC0055219D /* _RXKVOObserver.m in Sources */,
				C8F6A12B1BEF9DA3007DF367 /* ConcurrentDispatchQueueScheduler.swift in Sources */,
				C894656E1BC6C2BC0055219D /* DelegateProxy.swift in Sources */,
				C89464EF1BC6C2B00055219D /* Observable+Debug.swift in Sources */,
				C89464E91BC6C2B00055219D /* Zip+CollectionType.swift in Sources */,
				CB883B511BE3AC54000AC2EE /* RefCountDisposable.swift in Sources */,
				C8D132161C42B54B00B59FFF /* UIImagePickerController+RxCreate.swift in Sources */,
				C89465761BC6C2BC0055219D /* KVOObserver.swift in Sources */,
				C89464CA1BC6C2B00055219D /* Empty.swift in Sources */,
				C803973B1BD3E17D009D8B26 /* ActivityIndicator.swift in Sources */,
				C89464C61BC6C2B00055219D /* Deferred.swift in Sources */,
				C8984CD41C36BC3E001E4272 /* NumberSectionView.swift in Sources */,
				CB883B611BE3AC72000AC2EE /* AddRef.swift in Sources */,
				C8984C4E1C36A579001E4272 /* UISectionedViewType+RxAnimatedDataSource.swift in Sources */,
				C8BCD4021C14BFB7005F1280 /* NSLayoutConstraint+Rx.swift in Sources */,
				D2AF91981BD3D95900A008C1 /* Using.swift in Sources */,
				C8297E521B6CF905000589EA /* Dependencies.swift in Sources */,
				C80DDED91BCE9046006A1832 /* ObservableConvertibleType+Driver.swift in Sources */,
				C89464E11BC6C2B00055219D /* Switch.swift in Sources */,
				C89464A11BC6C2B00055219D /* ConnectableObservableType.swift in Sources */,
				C864BAD81C3332F10083833C /* DetailViewController.swift in Sources */,
				C89464C41BC6C2B00055219D /* ConnectableObservable.swift in Sources */,
				C894658B1BC6C2BC0055219D /* RxTableViewDelegateProxy.swift in Sources */,
				C8297E531B6CF905000589EA /* WikipediaAPI.swift in Sources */,
				C89465071BC6C2B00055219D /* BehaviorSubject.swift in Sources */,
				C89465911BC6C2BC0055219D /* UICollectionView+Rx.swift in Sources */,
				C89464D01BC6C2B00055219D /* Map.swift in Sources */,
				C8297E541B6CF905000589EA /* AppDelegate.swift in Sources */,
				C894659D1BC6C2BC0055219D /* UITableView+Rx.swift in Sources */,
				C8F6A12C1BEF9DA3007DF367 /* ConcurrentMainScheduler.swift in Sources */,
				C8F8C48B1C277F460047640B /* CalculatorState.swift in Sources */,
				C894657F1BC6C2BC0055219D /* RxCollectionViewReactiveArrayDataSource.swift in Sources */,
				84C225A81C3402E5008724EC /* UITextView+Rx.swift in Sources */,
				8479BC501C3BC98F00FB8B54 /* RxImagePickerDelegateProxy.swift in Sources */,
				C849EF831C3193B10048AC4A /* GithubSignupViewModel1.swift in Sources */,
				C8297E561B6CF905000589EA /* WikipediaPage.swift in Sources */,
				C8297E571B6CF905000589EA /* Randomizer.swift in Sources */,
				C89464C31BC6C2B00055219D /* Concat.swift in Sources */,
				C894657A1BC6C2BC0055219D /* NSURLSession+Rx.swift in Sources */,
				C8984C3C1C36A579001E4272 /* RxTableViewSectionedDataSource.swift in Sources */,
				C89464F41BC6C2B00055219D /* ObservableType.swift in Sources */,
				C89464CE1BC6C2B00055219D /* Generate.swift in Sources */,
				C89465711BC6C2BC0055219D /* Observable+Bind.swift in Sources */,
				C89464B01BC6C2B00055219D /* SerialDisposable.swift in Sources */,
				C89464A21BC6C2B00055219D /* Bag.swift in Sources */,
				CB883B501BE3AC54000AC2EE /* BooleanDisposable.swift in Sources */,
				C822B1DA1C14CBEA0088A01A /* Protocols.swift in Sources */,
				C894657B1BC6C2BC0055219D /* RxCLLocationManagerDelegateProxy.swift in Sources */,
				C89464B41BC6C2B00055219D /* Event.swift in Sources */,
				C89465691BC6C2BC0055219D /* ControlProperty.swift in Sources */,
				C89465061BC6C2B00055219D /* SchedulerType.swift in Sources */,
				C8984C3E1C36A579001E4272 /* RxTableViewSectionedReloadDataSource.swift in Sources */,
				C84015891C343595009D2E77 /* Platform.Linux.swift in Sources */,
				C8C4B4BF1C17724A00828BD5 /* _RXObjCRuntime.m in Sources */,
				C83D73E11C1DBC2A003DC470 /* ScheduledItem.swift in Sources */,
				C849EF871C3195180048AC4A /* GitHubSignupViewController2.swift in Sources */,
				C894658C1BC6C2BC0055219D /* RxTextViewDelegateProxy.swift in Sources */,
			);
			runOnlyForDeploymentPostprocessing = 0;
		};
		C83366D91AD0293800C668A7 /* Sources */ = {
			isa = PBXSourcesBuildPhase;
			buildActionMask = 2147483647;
			files = (
				0744CDD41C4DB5F000720FD2 /* GeolocationService.swift in Sources */,
				B1604CC91BE5BBFA002E1279 /* UIImageView+DownloadableImage.swift in Sources */,
				C86E2F3E1AE5A0CA00C31024 /* SearchResultViewModel.swift in Sources */,
				C83367241AD029AE00C668A7 /* HtmlParsing.swift in Sources */,
				C8984C3F1C36A579001E4272 /* Differentiator.swift in Sources */,
				C8984C4D1C36A579001E4272 /* UISectionedViewType+RxAnimatedDataSource.swift in Sources */,
				C8F8C48A1C277F460047640B /* CalculatorState.swift in Sources */,
				C8984C411C36A579001E4272 /* ObservableConvertibleType+Differentiator.swift in Sources */,
				C843A08E1C1CE39900CBA4BD /* GitHubSearchRepositoriesAPI.swift in Sources */,
				C849EF801C3193B10048AC4A /* GitHubSignupViewController1.swift in Sources */,
				C8DF92E51B0B32DA009BCF9A /* RootViewController.swift in Sources */,
				C8984C371C36A579001E4272 /* RxCollectionViewSectionedReloadDataSource.swift in Sources */,
				C8984C4B1C36A579001E4272 /* SectionModelType.swift in Sources */,
				C822B1DC1C14CD1C0088A01A /* DefaultImplementations.swift in Sources */,
				C8C46DA81B47F7110020D71E /* CollectionViewImageCell.swift in Sources */,
				C8984CD31C36BC3E001E4272 /* NumberSectionView.swift in Sources */,
				C822B1E31C14E4810088A01A /* SimpleTableViewExampleViewController.swift in Sources */,
				C8C46DAC1B47F7110020D71E /* WikipediaSearchViewController.swift in Sources */,
				07A5C3DB1B70B703001EFE5C /* CalculatorViewController.swift in Sources */,
				C849EF861C3195180048AC4A /* GitHubSignupViewController2.swift in Sources */,
				C8F8C49D1C277F4F0047640B /* CalculatorAction.swift in Sources */,
				C864BAD71C3332F10083833C /* DetailViewController.swift in Sources */,
				C822B1DF1C14CEAA0088A01A /* BindingExtensions.swift in Sources */,
				C864BAD91C3332F10083833C /* RandomUserAPI.swift in Sources */,
				C864BADF1C3332F10083833C /* UIImageView+Extensions.swift in Sources */,
				C8BCD3DF1C1480E9005F1280 /* Operators.swift in Sources */,
				C843A0901C1CE39900CBA4BD /* GitHubSearchRepositoriesViewController.swift in Sources */,
				C803973A1BD3E17D009D8B26 /* ActivityIndicator.swift in Sources */,
				C849EF821C3193B10048AC4A /* GithubSignupViewModel1.swift in Sources */,
				C864BADD1C3332F10083833C /* TableViewWithEditingCommandsViewController.swift in Sources */,
				C8984C391C36A579001E4272 /* RxTableViewSectionedAnimatedDataSource.swift in Sources */,
				C8F8C4A01C277F5A0047640B /* Operation.swift in Sources */,
				C822B1D91C14CBEA0088A01A /* Protocols.swift in Sources */,
				C8984C471C36A579001E4272 /* SectionedViewType.swift in Sources */,
				C8BCD3E61C14A95E005F1280 /* NumbersViewController.swift in Sources */,
				C849EF881C3195180048AC4A /* GithubSignupViewModel2.swift in Sources */,
				C809E97A1BE6841C0058D948 /* Wireframe.swift in Sources */,
				C8984C351C36A579001E4272 /* RxCollectionViewSectionedDataSource.swift in Sources */,
				C843A0931C1CE58700CBA4BD /* UINavigationController+Extensions.swift in Sources */,
				C8984C3B1C36A579001E4272 /* RxTableViewSectionedDataSource.swift in Sources */,
				C864BADB1C3332F10083833C /* String+extensions.swift in Sources */,
				C822B1E71C14E7250088A01A /* SimpleTableViewExampleSectionedViewController.swift in Sources */,
				C8984C491C36A579001E4272 /* SectionModel.swift in Sources */,
				C83367251AD029AE00C668A7 /* ImageService.swift in Sources */,
				C86E2F471AE5A0CA00C31024 /* WikipediaSearchResult.swift in Sources */,
				C8984CD11C36BC3E001E4272 /* NumberCell.swift in Sources */,
				C8A2A2C81B4049E300F11F09 /* PseudoRandomGenerator.swift in Sources */,
				C8D132151C42B54B00B59FFF /* UIImagePickerController+RxCreate.swift in Sources */,
				C8984CD51C36BC3E001E4272 /* PartialUpdatesViewController.swift in Sources */,
				8479BC721C3BDAD400FB8B54 /* ImagePickerController.swift in Sources */,
				C864BAE11C3332F10083833C /* User.swift in Sources */,
				0744CDED1C4DB78600720FD2 /* GeolocationViewController.swift in Sources */,
				C8984C331C36A579001E4272 /* RxCollectionViewSectionedAnimatedDataSource.swift in Sources */,
				C83367231AD029AE00C668A7 /* Example.swift in Sources */,
				C890A65D1AEC084100AFF7E6 /* ViewController.swift in Sources */,
				C8C46DAA1B47F7110020D71E /* WikipediaSearchCell.swift in Sources */,
				B1604CB51BE49F8D002E1279 /* DownloadableImage.swift in Sources */,
				075F13101B4E9D5A000D7861 /* APIWrappersViewController.swift in Sources */,
				B18F3BE21BDB2E8F000AAC79 /* ReachabilityService.swift in Sources */,
				B18F3BBC1BD92EC8000AAC79 /* Reachability.swift in Sources */,
				C8984C311C36A579001E4272 /* Changeset.swift in Sources */,
				07E3C2331B03605B0010338D /* Dependencies.swift in Sources */,
				C849EF9C1C31A8750048AC4A /* String+URL.swift in Sources */,
				C86E2F451AE5A0CA00C31024 /* WikipediaAPI.swift in Sources */,
				C8984C451C36A579001E4272 /* RxDataSourceStarterKit.swift in Sources */,
				C8984C3D1C36A579001E4272 /* RxTableViewSectionedReloadDataSource.swift in Sources */,
				C8DF92CD1B0B2F84009BCF9A /* AppDelegate.swift in Sources */,
				C86E2F461AE5A0CA00C31024 /* WikipediaPage.swift in Sources */,
				C809E97D1BE697100058D948 /* UIImage+Extensions.swift in Sources */,
				C8A2A2CB1B404A1200F11F09 /* Randomizer.swift in Sources */,
				C8BCD3EA1C14B02A005F1280 /* SimpleValidationViewController.swift in Sources */,
			);
			runOnlyForDeploymentPostprocessing = 0;
		};
		C849EF5D1C3190360048AC4A /* Sources */ = {
			isa = PBXSourcesBuildPhase;
			buildActionMask = 2147483647;
			files = (
				C89C2BD61C321DA200EBC99C /* TestScheduler+MarbleTests.swift in Sources */,
				C849EF901C319E9A0048AC4A /* GithubSignupViewModel1.swift in Sources */,
				C849EF641C3190360048AC4A /* RxExample_iOSTests.swift in Sources */,
				C849EF921C319E9A0048AC4A /* DefaultImplementations.swift in Sources */,
				C849EF991C31A63C0048AC4A /* Wireframe.swift in Sources */,
				C89C2BDC1C32231A00EBC99C /* MockGitHubAPI.swift in Sources */,
				C89C2BDE1C32231A00EBC99C /* NotImplementedStubs.swift in Sources */,
				C849EF9A1C31A7680048AC4A /* ActivityIndicator.swift in Sources */,
				C849EF951C319E9D0048AC4A /* GithubSignupViewModel2.swift in Sources */,
				C89C2BDD1C32231A00EBC99C /* MockWireframe.swift in Sources */,
				C89C2BDF1C32231A00EBC99C /* ValidationResult+Equatable.swift in Sources */,
				C849EF911C319E9A0048AC4A /* Protocols.swift in Sources */,
				C849EF9F1C31A8750048AC4A /* String+URL.swift in Sources */,
			);
			runOnlyForDeploymentPostprocessing = 0;
		};
		C88BB8BA1B07E6C90064D411 /* Sources */ = {
			isa = PBXSourcesBuildPhase;
			buildActionMask = 2147483647;
			files = (
				C8BCD3E31C14820B005F1280 /* IntroductionExampleViewController.swift in Sources */,
				C809E97F1BE69B660058D948 /* Wireframe.swift in Sources */,
				C809E9841BE69C350058D948 /* Driver+Operators.swift in Sources */,
				C8DF92DF1B0B328B009BCF9A /* AppDelegate.swift in Sources */,
				C809E9861BE69C350058D948 /* Driver.swift in Sources */,
				C88BB8BB1B07E6C90064D411 /* SearchResultViewModel.swift in Sources */,
				C88BB8BC1B07E6C90064D411 /* HtmlParsing.swift in Sources */,
				C8E9D2AF1BD3FD960079D0DB /* ActivityIndicator.swift in Sources */,
				C849EF9D1C31A8750048AC4A /* String+URL.swift in Sources */,
				C809E9881BE69C3F0058D948 /* ControlEvent.swift in Sources */,
				C88BB8BE1B07E6C90064D411 /* ImageService.swift in Sources */,
				B1604CC31BE5B8BD002E1279 /* ReachabilityService.swift in Sources */,
				C809E9831BE69C310058D948 /* Driver+Operators+arity.swift in Sources */,
				C88BB8BF1B07E6C90064D411 /* WikipediaSearchResult.swift in Sources */,
				B18F3BBF1BD93DFF000AAC79 /* Reachability.swift in Sources */,
				C88BB8C31B07E6C90064D411 /* Example.swift in Sources */,
				C88BB8C41B07E6C90064D411 /* ViewController.swift in Sources */,
				C88BB8C71B07E6C90064D411 /* Dependencies.swift in Sources */,
				C809E9871BE69C350058D948 /* ObservableConvertibleType+Driver.swift in Sources */,
				C88BB8CA1B07E6C90064D411 /* WikipediaAPI.swift in Sources */,
				C809E9801BE69BA30058D948 /* UIImage+Extensions.swift in Sources */,
				B1604CCA1BE5BC18002E1279 /* DownloadableImage.swift in Sources */,
				C809E9851BE69C350058D948 /* Driver+Subscription.swift in Sources */,
				C88BB8CC1B07E6C90064D411 /* WikipediaPage.swift in Sources */,
			);
			runOnlyForDeploymentPostprocessing = 0;
		};
/* End PBXSourcesBuildPhase section */

/* Begin PBXTargetDependency section */
		C849EF671C3190360048AC4A /* PBXTargetDependency */ = {
			isa = PBXTargetDependency;
			target = C83366DC1AD0293800C668A7 /* RxExample-iOS */;
			targetProxy = C849EF661C3190360048AC4A /* PBXContainerItemProxy */;
		};
/* End PBXTargetDependency section */

/* Begin XCBuildConfiguration section */
		C8297E661B6CF905000589EA /* Debug */ = {
			isa = XCBuildConfiguration;
			buildSettings = {
				INFOPLIST_FILE = "RxExample/Info-iOS.plist";
				IPHONEOS_DEPLOYMENT_TARGET = 8.0;
				LD_RUNPATH_SEARCH_PATHS = "$(inherited) @executable_path/Frameworks";
				OTHER_LDFLAGS = "-objc_loadall";
				OTHER_SWIFT_FLAGS = "$(inherited) -D RX_NO_MODULE";
				PRODUCT_BUNDLE_IDENTIFIER = "io.rx.$(PRODUCT_NAME:rfc1034identifier)";
				PRODUCT_NAME = "RxExample-iOS-no-module";
				SDKROOT = iphoneos;
				SWIFT_OBJC_BRIDGING_HEADER = ../RxCocoa/RxCocoa.h;
			};
			name = Debug;
		};
		C8297E671B6CF905000589EA /* Release */ = {
			isa = XCBuildConfiguration;
			buildSettings = {
				INFOPLIST_FILE = "RxExample/Info-iOS.plist";
				IPHONEOS_DEPLOYMENT_TARGET = 8.0;
				LD_RUNPATH_SEARCH_PATHS = "$(inherited) @executable_path/Frameworks";
				OTHER_LDFLAGS = "-objc_loadall";
				OTHER_SWIFT_FLAGS = "$(inherited) -D RX_NO_MODULE";
				PRODUCT_BUNDLE_IDENTIFIER = "io.rx.$(PRODUCT_NAME:rfc1034identifier)";
				PRODUCT_NAME = "RxExample-iOS-no-module";
				SDKROOT = iphoneos;
				SWIFT_OBJC_BRIDGING_HEADER = ../RxCocoa/RxCocoa.h;
			};
			name = Release;
		};
		C8297E681B6CF905000589EA /* Release-Tests */ = {
			isa = XCBuildConfiguration;
			buildSettings = {
				INFOPLIST_FILE = "RxExample/Info-iOS.plist";
				IPHONEOS_DEPLOYMENT_TARGET = 8.0;
				LD_RUNPATH_SEARCH_PATHS = "$(inherited) @executable_path/Frameworks";
				OTHER_LDFLAGS = "-objc_loadall";
				OTHER_SWIFT_FLAGS = "$(inherited) -D RX_NO_MODULE";
				PRODUCT_BUNDLE_IDENTIFIER = "io.rx.$(PRODUCT_NAME:rfc1034identifier)";
				PRODUCT_NAME = "RxExample-iOS-no-module";
				SDKROOT = iphoneos;
				SWIFT_OBJC_BRIDGING_HEADER = ../RxCocoa/RxCocoa.h;
			};
			name = "Release-Tests";
		};
		C83366FD1AD0293900C668A7 /* Debug */ = {
			isa = XCBuildConfiguration;
			buildSettings = {
				ALWAYS_SEARCH_USER_PATHS = NO;
				ASSETCATALOG_COMPILER_APPICON_NAME = AppIcon;
				CLANG_CXX_LANGUAGE_STANDARD = "gnu++0x";
				CLANG_CXX_LIBRARY = "libc++";
				CLANG_ENABLE_MODULES = YES;
				CLANG_ENABLE_OBJC_ARC = YES;
				CLANG_WARN_BOOL_CONVERSION = YES;
				CLANG_WARN_CONSTANT_CONVERSION = YES;
				CLANG_WARN_DIRECT_OBJC_ISA_USAGE = YES_ERROR;
				CLANG_WARN_EMPTY_BODY = YES;
				CLANG_WARN_ENUM_CONVERSION = YES;
				CLANG_WARN_INT_CONVERSION = YES;
				CLANG_WARN_OBJC_ROOT_CLASS = YES_ERROR;
				CLANG_WARN_UNREACHABLE_CODE = YES;
				CLANG_WARN__DUPLICATE_METHOD_MATCH = YES;
				"CODE_SIGN_IDENTITY[sdk=iphoneos*]" = "iPhone Developer";
				COPY_PHASE_STRIP = NO;
				EMBEDDED_CONTENT_CONTAINS_SWIFT = YES;
				ENABLE_STRICT_OBJC_MSGSEND = YES;
				ENABLE_TESTABILITY = YES;
				GCC_C_LANGUAGE_STANDARD = gnu99;
				GCC_DYNAMIC_NO_PIC = NO;
				GCC_OPTIMIZATION_LEVEL = 0;
				GCC_PREPROCESSOR_DEFINITIONS = (
					"DEBUG=1",
					"$(inherited)",
				);
				GCC_SYMBOLS_PRIVATE_EXTERN = NO;
				GCC_WARN_64_TO_32_BIT_CONVERSION = YES;
				GCC_WARN_ABOUT_RETURN_TYPE = YES_ERROR;
				GCC_WARN_UNDECLARED_SELECTOR = YES;
				GCC_WARN_UNINITIALIZED_AUTOS = YES_AGGRESSIVE;
				GCC_WARN_UNUSED_FUNCTION = YES;
				GCC_WARN_UNUSED_VARIABLE = YES;
				INFOPLIST_FILE = RxExample/Info.plist;
				IPHONEOS_DEPLOYMENT_TARGET = 8.1;
				MTL_ENABLE_DEBUG_INFO = YES;
				ONLY_ACTIVE_ARCH = YES;
				OTHER_SWIFT_FLAGS = "-D DEBUG -D TRACE_RESOURCES";
				PRODUCT_NAME = RxExample;
				SDKROOT = "";
				SWIFT_OPTIMIZATION_LEVEL = "-Onone";
				TARGETED_DEVICE_FAMILY = "1,2";
			};
			name = Debug;
		};
		C83366FE1AD0293900C668A7 /* Release */ = {
			isa = XCBuildConfiguration;
			buildSettings = {
				ALWAYS_SEARCH_USER_PATHS = NO;
				ASSETCATALOG_COMPILER_APPICON_NAME = AppIcon;
				CLANG_CXX_LANGUAGE_STANDARD = "gnu++0x";
				CLANG_CXX_LIBRARY = "libc++";
				CLANG_ENABLE_MODULES = YES;
				CLANG_ENABLE_OBJC_ARC = YES;
				CLANG_WARN_BOOL_CONVERSION = YES;
				CLANG_WARN_CONSTANT_CONVERSION = YES;
				CLANG_WARN_DIRECT_OBJC_ISA_USAGE = YES_ERROR;
				CLANG_WARN_EMPTY_BODY = YES;
				CLANG_WARN_ENUM_CONVERSION = YES;
				CLANG_WARN_INT_CONVERSION = YES;
				CLANG_WARN_OBJC_ROOT_CLASS = YES_ERROR;
				CLANG_WARN_UNREACHABLE_CODE = YES;
				CLANG_WARN__DUPLICATE_METHOD_MATCH = YES;
				"CODE_SIGN_IDENTITY[sdk=iphoneos*]" = "iPhone Developer";
				COPY_PHASE_STRIP = NO;
				EMBEDDED_CONTENT_CONTAINS_SWIFT = YES;
				ENABLE_NS_ASSERTIONS = NO;
				ENABLE_STRICT_OBJC_MSGSEND = YES;
				GCC_C_LANGUAGE_STANDARD = gnu99;
				GCC_WARN_64_TO_32_BIT_CONVERSION = YES;
				GCC_WARN_ABOUT_RETURN_TYPE = YES_ERROR;
				GCC_WARN_UNDECLARED_SELECTOR = YES;
				GCC_WARN_UNINITIALIZED_AUTOS = YES_AGGRESSIVE;
				GCC_WARN_UNUSED_FUNCTION = YES;
				GCC_WARN_UNUSED_VARIABLE = YES;
				INFOPLIST_FILE = RxExample/Info.plist;
				IPHONEOS_DEPLOYMENT_TARGET = 8.1;
				MTL_ENABLE_DEBUG_INFO = NO;
				OTHER_SWIFT_FLAGS = "-D RELEASE";
				PRODUCT_NAME = RxExample;
				SDKROOT = "";
				TARGETED_DEVICE_FAMILY = "1,2";
				VALIDATE_PRODUCT = YES;
			};
			name = Release;
		};
		C83367001AD0293900C668A7 /* Debug */ = {
			isa = XCBuildConfiguration;
			buildSettings = {
				CODE_SIGN_IDENTITY = "iPhone Developer";
				INFOPLIST_FILE = "RxExample/Info-iOS.plist";
				IPHONEOS_DEPLOYMENT_TARGET = 8.1;
				LD_RUNPATH_SEARCH_PATHS = "$(inherited) @executable_path/Frameworks";
				OTHER_LDFLAGS = "-objc_loadall";
				PRODUCT_BUNDLE_IDENTIFIER = "io.rx.$(PRODUCT_NAME:rfc1034identifier)";
				PRODUCT_NAME = "RxExample-iOS";
				SDKROOT = iphoneos;
			};
			name = Debug;
		};
		C83367011AD0293900C668A7 /* Release */ = {
			isa = XCBuildConfiguration;
			buildSettings = {
				CODE_SIGN_IDENTITY = "iPhone Developer";
				INFOPLIST_FILE = "RxExample/Info-iOS.plist";
				IPHONEOS_DEPLOYMENT_TARGET = 8.1;
				LD_RUNPATH_SEARCH_PATHS = "$(inherited) @executable_path/Frameworks";
				OTHER_LDFLAGS = "-objc_loadall";
				PRODUCT_BUNDLE_IDENTIFIER = "io.rx.$(PRODUCT_NAME:rfc1034identifier)";
				PRODUCT_NAME = "RxExample-iOS";
				SDKROOT = iphoneos;
			};
			name = Release;
		};
		C849EF681C3190360048AC4A /* Debug */ = {
			isa = XCBuildConfiguration;
			buildSettings = {
				BUNDLE_LOADER = "$(TEST_HOST)";
				DEBUG_INFORMATION_FORMAT = dwarf;
				GCC_NO_COMMON_BLOCKS = YES;
				INFOPLIST_FILE = "RxExample-iOSTests/Info.plist";
				IPHONEOS_DEPLOYMENT_TARGET = 9.2;
				LD_RUNPATH_SEARCH_PATHS = "$(inherited) @executable_path/Frameworks @loader_path/Frameworks";
				PRODUCT_BUNDLE_IDENTIFIER = "kzaher.RxExample-iOSTests";
				PRODUCT_NAME = "$(TARGET_NAME)";
				SDKROOT = iphoneos;
				TEST_HOST = "$(BUILT_PRODUCTS_DIR)/RxExample-iOS.app/RxExample-iOS";
			};
			name = Debug;
		};
		C849EF691C3190360048AC4A /* Release */ = {
			isa = XCBuildConfiguration;
			buildSettings = {
				BUNDLE_LOADER = "$(TEST_HOST)";
				DEBUG_INFORMATION_FORMAT = "dwarf-with-dsym";
				GCC_NO_COMMON_BLOCKS = YES;
				INFOPLIST_FILE = "RxExample-iOSTests/Info.plist";
				IPHONEOS_DEPLOYMENT_TARGET = 9.2;
				LD_RUNPATH_SEARCH_PATHS = "$(inherited) @executable_path/Frameworks @loader_path/Frameworks";
				PRODUCT_BUNDLE_IDENTIFIER = "kzaher.RxExample-iOSTests";
				PRODUCT_NAME = "$(TARGET_NAME)";
				SDKROOT = iphoneos;
				TEST_HOST = "$(BUILT_PRODUCTS_DIR)/RxExample-iOS.app/RxExample-iOS";
			};
			name = Release;
		};
		C849EF6A1C3190360048AC4A /* Release-Tests */ = {
			isa = XCBuildConfiguration;
			buildSettings = {
				BUNDLE_LOADER = "$(TEST_HOST)";
				DEBUG_INFORMATION_FORMAT = "dwarf-with-dsym";
				GCC_NO_COMMON_BLOCKS = YES;
				INFOPLIST_FILE = "RxExample-iOSTests/Info.plist";
				IPHONEOS_DEPLOYMENT_TARGET = 9.2;
				LD_RUNPATH_SEARCH_PATHS = "$(inherited) @executable_path/Frameworks @loader_path/Frameworks";
				PRODUCT_BUNDLE_IDENTIFIER = "kzaher.RxExample-iOSTests";
				PRODUCT_NAME = "$(TARGET_NAME)";
				SDKROOT = iphoneos;
				TEST_HOST = "$(BUILT_PRODUCTS_DIR)/RxExample-iOS.app/RxExample-iOS";
			};
			name = "Release-Tests";
		};
		C88BB8DA1B07E6C90064D411 /* Debug */ = {
			isa = XCBuildConfiguration;
			buildSettings = {
				COMBINE_HIDPI_IMAGES = YES;
				INFOPLIST_FILE = "RxExample/Info-OSX.plist";
				LD_RUNPATH_SEARCH_PATHS = "$(inherited) @loader_path/../Frameworks @executable_path/../Frameworks";
				MACOSX_DEPLOYMENT_TARGET = 10.10;
				OTHER_LDFLAGS = "-objc_loadall";
				PRODUCT_BUNDLE_IDENTIFIER = "io.rx.$(PRODUCT_NAME:rfc1034identifier)";
				SDKROOT = macosx;
			};
			name = Debug;
		};
		C88BB8DB1B07E6C90064D411 /* Release */ = {
			isa = XCBuildConfiguration;
			buildSettings = {
				COMBINE_HIDPI_IMAGES = YES;
				INFOPLIST_FILE = "RxExample/Info-OSX.plist";
				LD_RUNPATH_SEARCH_PATHS = "$(inherited) @loader_path/../Frameworks @executable_path/../Frameworks";
				MACOSX_DEPLOYMENT_TARGET = 10.10;
				OTHER_LDFLAGS = "-objc_loadall";
				PRODUCT_BUNDLE_IDENTIFIER = "io.rx.$(PRODUCT_NAME:rfc1034identifier)";
				SDKROOT = macosx;
			};
			name = Release;
		};
		C8DF92ED1B0B3DFA009BCF9A /* Release-Tests */ = {
			isa = XCBuildConfiguration;
			buildSettings = {
				ALWAYS_SEARCH_USER_PATHS = NO;
				ASSETCATALOG_COMPILER_APPICON_NAME = AppIcon;
				CLANG_CXX_LANGUAGE_STANDARD = "gnu++0x";
				CLANG_CXX_LIBRARY = "libc++";
				CLANG_ENABLE_MODULES = YES;
				CLANG_ENABLE_OBJC_ARC = YES;
				CLANG_WARN_BOOL_CONVERSION = YES;
				CLANG_WARN_CONSTANT_CONVERSION = YES;
				CLANG_WARN_DIRECT_OBJC_ISA_USAGE = YES_ERROR;
				CLANG_WARN_EMPTY_BODY = YES;
				CLANG_WARN_ENUM_CONVERSION = YES;
				CLANG_WARN_INT_CONVERSION = YES;
				CLANG_WARN_OBJC_ROOT_CLASS = YES_ERROR;
				CLANG_WARN_UNREACHABLE_CODE = YES;
				CLANG_WARN__DUPLICATE_METHOD_MATCH = YES;
				"CODE_SIGN_IDENTITY[sdk=iphoneos*]" = "iPhone Developer";
				COPY_PHASE_STRIP = NO;
				EMBEDDED_CONTENT_CONTAINS_SWIFT = YES;
				ENABLE_NS_ASSERTIONS = NO;
				ENABLE_STRICT_OBJC_MSGSEND = YES;
				GCC_C_LANGUAGE_STANDARD = gnu99;
				GCC_PREPROCESSOR_DEFINITIONS = "";
				GCC_WARN_64_TO_32_BIT_CONVERSION = YES;
				GCC_WARN_ABOUT_RETURN_TYPE = YES_ERROR;
				GCC_WARN_UNDECLARED_SELECTOR = YES;
				GCC_WARN_UNINITIALIZED_AUTOS = YES_AGGRESSIVE;
				GCC_WARN_UNUSED_FUNCTION = YES;
				GCC_WARN_UNUSED_VARIABLE = YES;
				INFOPLIST_FILE = RxExample/Info.plist;
				IPHONEOS_DEPLOYMENT_TARGET = 8.1;
				MTL_ENABLE_DEBUG_INFO = NO;
				OTHER_SWIFT_FLAGS = "-D TRACE_RESOURCES";
				PRODUCT_NAME = RxExample;
				SDKROOT = "";
				TARGETED_DEVICE_FAMILY = "1,2";
				VALIDATE_PRODUCT = YES;
			};
			name = "Release-Tests";
		};
		C8DF92EE1B0B3DFA009BCF9A /* Release-Tests */ = {
			isa = XCBuildConfiguration;
			buildSettings = {
				CODE_SIGN_IDENTITY = "iPhone Developer";
				INFOPLIST_FILE = "RxExample/Info-iOS.plist";
				IPHONEOS_DEPLOYMENT_TARGET = 8.1;
				LD_RUNPATH_SEARCH_PATHS = "$(inherited) @executable_path/Frameworks";
				OTHER_LDFLAGS = "-objc_loadall";
				PRODUCT_BUNDLE_IDENTIFIER = "io.rx.$(PRODUCT_NAME:rfc1034identifier)";
				PRODUCT_NAME = "RxExample-iOS";
				SDKROOT = iphoneos;
			};
			name = "Release-Tests";
		};
		C8DF92EF1B0B3DFA009BCF9A /* Release-Tests */ = {
			isa = XCBuildConfiguration;
			buildSettings = {
				COMBINE_HIDPI_IMAGES = YES;
				INFOPLIST_FILE = "RxExample/Info-OSX.plist";
				LD_RUNPATH_SEARCH_PATHS = "$(inherited) @loader_path/../Frameworks @executable_path/../Frameworks";
				MACOSX_DEPLOYMENT_TARGET = 10.10;
				OTHER_LDFLAGS = "-objc_loadall";
				PRODUCT_BUNDLE_IDENTIFIER = "io.rx.$(PRODUCT_NAME:rfc1034identifier)";
				SDKROOT = macosx;
			};
			name = "Release-Tests";
		};
/* End XCBuildConfiguration section */

/* Begin XCConfigurationList section */
		C8297E651B6CF905000589EA /* Build configuration list for PBXNativeTarget "RxExample-iOS-no-module" */ = {
			isa = XCConfigurationList;
			buildConfigurations = (
				C8297E661B6CF905000589EA /* Debug */,
				C8297E671B6CF905000589EA /* Release */,
				C8297E681B6CF905000589EA /* Release-Tests */,
			);
			defaultConfigurationIsVisible = 0;
			defaultConfigurationName = Release;
		};
		C83366D81AD0293800C668A7 /* Build configuration list for PBXProject "RxExample" */ = {
			isa = XCConfigurationList;
			buildConfigurations = (
				C83366FD1AD0293900C668A7 /* Debug */,
				C83366FE1AD0293900C668A7 /* Release */,
				C8DF92ED1B0B3DFA009BCF9A /* Release-Tests */,
			);
			defaultConfigurationIsVisible = 0;
			defaultConfigurationName = Release;
		};
		C83366FF1AD0293900C668A7 /* Build configuration list for PBXNativeTarget "RxExample-iOS" */ = {
			isa = XCConfigurationList;
			buildConfigurations = (
				C83367001AD0293900C668A7 /* Debug */,
				C83367011AD0293900C668A7 /* Release */,
				C8DF92EE1B0B3DFA009BCF9A /* Release-Tests */,
			);
			defaultConfigurationIsVisible = 0;
			defaultConfigurationName = Release;
		};
		C849EF7B1C3190360048AC4A /* Build configuration list for PBXNativeTarget "RxExample-iOSTests" */ = {
			isa = XCConfigurationList;
			buildConfigurations = (
				C849EF681C3190360048AC4A /* Debug */,
				C849EF691C3190360048AC4A /* Release */,
				C849EF6A1C3190360048AC4A /* Release-Tests */,
			);
			defaultConfigurationIsVisible = 0;
			defaultConfigurationName = Release;
		};
		C88BB8D91B07E6C90064D411 /* Build configuration list for PBXNativeTarget "RxExample-OSX" */ = {
			isa = XCConfigurationList;
			buildConfigurations = (
				C88BB8DA1B07E6C90064D411 /* Debug */,
				C88BB8DB1B07E6C90064D411 /* Release */,
				C8DF92EF1B0B3DFA009BCF9A /* Release-Tests */,
			);
			defaultConfigurationIsVisible = 0;
			defaultConfigurationName = Release;
		};
/* End XCConfigurationList section */
	};
	rootObject = C83366D51AD0293800C668A7 /* Project object */;
}<|MERGE_RESOLUTION|>--- conflicted
+++ resolved
@@ -428,11 +428,8 @@
 		CBEE77541BD8C7B700AD584C /* ToArray.swift in Sources */ = {isa = PBXBuildFile; fileRef = CBEE77531BD8C7B700AD584C /* ToArray.swift */; };
 		D2245A191BD5654C00E7146F /* WithLatestFrom.swift in Sources */ = {isa = PBXBuildFile; fileRef = D2245A0B1BD564A700E7146F /* WithLatestFrom.swift */; };
 		D2AF91981BD3D95900A008C1 /* Using.swift in Sources */ = {isa = PBXBuildFile; fileRef = D2AF91881BD2C51900A008C1 /* Using.swift */; };
-<<<<<<< HEAD
 		E3EE18D21C4D68F900834224 /* UIApplication+Rx.swift in Sources */ = {isa = PBXBuildFile; fileRef = E3EE18D11C4D68F900834224 /* UIApplication+Rx.swift */; };
 		EBF032401C69FAEB00C81573 /* Delay.swift in Sources */ = {isa = PBXBuildFile; fileRef = EBF0323F1C69FAEB00C81573 /* Delay.swift */; };
-=======
->>>>>>> 8021db99
 /* End PBXBuildFile section */
 
 /* Begin PBXContainerItemProxy section */
