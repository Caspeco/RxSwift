--- conflicted
+++ resolved
@@ -210,20 +210,6 @@
             .subscribeNext { [weak self] x in
                 self?.debug("rx_didFailWithError \(x)")
             }
-<<<<<<< HEAD
-            .addDisposableTo(disposeBag)
-=======
-            >- disposeBag.addDisposable
-        
-        
-        manager.rx_didChangeAuthorizationStatus
-            >- subscribeNext { status in
-                println("Authorization status \(status)")
-            }
-            >- disposeBag.addDisposable
-        
-        manager.startUpdatingLocation()
->>>>>>> fe3b7ab3
         
         
         manager.rx_didChangeAuthorizationStatus
